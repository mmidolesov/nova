--- conflicted
+++ resolved
@@ -84,11 +84,7 @@
 def select(context, specs=None):
     """Returns a list of hosts."""
     return _call_scheduler('select', context=context,
-<<<<<<< HEAD
             params={"request_spec": specs})
-=======
-            params={"specs": specs})
->>>>>>> 30b6d5e2
 
 
 def update_service_capabilities(context, service_name, host, capabilities):
@@ -143,10 +139,6 @@
             except Exception as e:
                 if type(e) in errors_to_ignore:
                     return None
-<<<<<<< HEAD
-                ex = traceback.format_exc(e)
-=======
->>>>>>> 30b6d5e2
                 # TODO (dabo) - want to be able to re-raise here.
                 # Returning a string now; raising was causing issues.
                 # raise e

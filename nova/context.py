--- conflicted
+++ resolved
@@ -122,14 +122,9 @@
             # context may end up being sent over the wire to a Pike compute
             # that is specifically looking for a cinderv2 type via catalog_info
             self.service_catalog = [s for s in service_catalog
-<<<<<<< HEAD
-                if s.get('type') in ('image', 'block-storage', 'volumev3',
-                                     'key-manager', 'placement', 'network')]
-=======
                 if s.get('type') in ('image', 'block-storage', 'volumev2',
                                      'volumev3', 'key-manager', 'placement',
                                      'network')]
->>>>>>> 65fee97a
         else:
             # if list is empty or none
             self.service_catalog = []

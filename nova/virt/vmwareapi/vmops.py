--- conflicted
+++ resolved
@@ -28,10 +28,7 @@
 
 import decorator
 import cluster_util
-<<<<<<< HEAD
-from nova import network
-=======
->>>>>>> e5010540
+
 from oslo_concurrency import lockutils
 from oslo_config import cfg
 from oslo_log import log as logging

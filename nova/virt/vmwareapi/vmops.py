# Copyright (c) 2013 Hewlett-Packard Development Company, L.P.
# Copyright (c) 2012 VMware, Inc.
# Copyright (c) 2011 Citrix Systems, Inc.
# Copyright 2011 OpenStack Foundation
#
#    Licensed under the Apache License, Version 2.0 (the "License"); you may
#    not use this file except in compliance with the License. You may obtain
#    a copy of the License at
#
#         http://www.apache.org/licenses/LICENSE-2.0
#
#    Unless required by applicable law or agreed to in writing, software
#    distributed under the License is distributed on an "AS IS" BASIS, WITHOUT
#    WARRANTIES OR CONDITIONS OF ANY KIND, either express or implied. See the
#    License for the specific language governing permissions and limitations
#    under the License.

"""
Class for VM tasks like spawn, snapshot, suspend, resume etc.
"""

import collections
import os
import time
import re
import copy

import decorator
import cluster_util
from oslo_config import cfg
from oslo_concurrency import lockutils
from oslo_log import log as logging
from oslo_serialization import jsonutils
from oslo_utils import excutils
from oslo_utils import strutils
from oslo_utils import units
from oslo_utils import uuidutils
from oslo_vmware import exceptions as vexc
from oslo_vmware.objects import datastore as ds_obj
from oslo_vmware import vim_util as vutil

from nova.api.metadata import base as instance_metadata
from nova import compute
from nova.compute import power_state
from nova.compute import task_states
import nova.conf
from nova.console import type as ctype
from nova import context as nova_context
from nova import exception
from nova.i18n import _, _LI
from nova import network
from nova import objects
from nova.objects import fields
from nova import utils
from nova import version
from nova.virt import configdrive
from nova.virt import driver
from nova.virt import hardware
from nova.virt.vmwareapi import constants
from nova.virt.vmwareapi import ds_util
from nova.virt.vmwareapi import error_util
from nova.virt.vmwareapi import imagecache
from nova.virt.vmwareapi import images
from nova.virt.vmwareapi import vif as vmwarevif
from nova.virt.vmwareapi import vim_util
from nova.virt.vmwareapi import vm_util
from oslo_service import periodic_task
from eventlet import sleep, spawn as spawn_background_task
from oslo_concurrency.lockutils import lock, synchronized

CONF = nova.conf.CONF

LOG = logging.getLogger(__name__)

RESIZE_TOTAL_STEPS = 6

vmops_opts = [
    cfg.BoolOpt('full_clone_snapshots',
                default=False,
                help='Use full clones for creating image snapshots instead of linked clones.'
                     'With the right hardware support, it might be faster, especially on the export'),
    cfg.BoolOpt('clone_from_snapshot',
                default=True,
                help='Create a snapshot of the VM before cloning it'),
    ]


CONF.register_opts(vmops_opts, 'vmware')


class VirtualMachineInstanceConfigInfo(object):
    """Parameters needed to create and configure a new instance."""

    def __init__(self, instance, image_info, datastore, dc_info, image_cache,
                 extra_specs=None):

        # Some methods called during spawn take the instance parameter purely
        # for logging purposes.
        # TODO(vui) Clean them up, so we no longer need to keep this variable
        self.instance = instance

        self.ii = image_info
        self.root_gb = instance.flavor.root_gb
        self.datastore = datastore
        self.dc_info = dc_info
        self._image_cache = image_cache
        self._extra_specs = extra_specs

    @property
    def cache_image_folder(self):
        if self.ii.image_id is None:
            return
        return self._image_cache.get_image_cache_folder(
                   self.datastore, self.ii.image_id)

    @property
    def cache_image_path(self):
        if self.ii.image_id is None:
            return
        cached_image_file_name = "%s.%s" % (self.ii.image_id,
                                            self.ii.file_type)
        return self.cache_image_folder.join(cached_image_file_name)


# Note(vui): See https://bugs.launchpad.net/nova/+bug/1363349
# for cases where mocking time.sleep() can have unintended effects on code
# not under test. For now, unblock the affected test cases by providing
# a wrapper function to work around needing to mock time.sleep()
def _time_sleep_wrapper(delay):
    time.sleep(delay)


@decorator.decorator
def retry_if_task_in_progress(f, *args, **kwargs):
    retries = max(CONF.vmware.api_retry_count, 1)
    delay = 1
    for attempt in range(1, retries + 1):
        if attempt != 1:
            _time_sleep_wrapper(delay)
            delay = min(2 * delay, 60)
        try:
            f(*args, **kwargs)
            return
        except vexc.TaskInProgress:
            pass


class VMwareVMOps(object):
    """Management class for VM-related tasks."""

    def __init__(self, session, virtapi, volumeops, cluster=None,
                 datastore_regex=None):
        """Initializer."""
        self.compute_api = compute.API()
        self._session = session
        self._virtapi = virtapi
        self._volumeops = volumeops
        self._nodes_cache = {}
        self._cluster = cluster
        self._property_collector = None
        self._root_resource_pool = vm_util.get_res_pool_ref(self._session,
                                                            self._cluster)
        self._datastore_regex = datastore_regex
        self._base_folder = self._get_base_folder()
        self._tmp_folder = 'vmware_temp'
        self._datastore_browser_mapping = {}
        self._imagecache = imagecache.ImageCacheManager(self._session,
                                                        self._base_folder)
        self._network_api = network.API()
        spawn_background_task(self.update_cached_instances)

    def _get_base_folder(self):
        # Enable more than one compute node to run on the same host
        if CONF.vmware.cache_prefix:
            base_folder = '%s%s' % (CONF.vmware.cache_prefix,
                                    CONF.image_cache_subdirectory_name)
        # Ensure that the base folder is unique per compute node
        elif CONF.remove_unused_base_images:
            base_folder = '%s%s' % (CONF.my_ip,
                                    CONF.image_cache_subdirectory_name)
        else:
            # Aging disable ensures backward compatibility
            base_folder = CONF.image_cache_subdirectory_name
        return base_folder

    def _extend_virtual_disk(self, instance, requested_size, name, dc_ref):
        service_content = self._session.vim.service_content
        LOG.debug("Extending root virtual disk to %s", requested_size,
                  instance=instance)
        vmdk_extend_task = self._session._call_method(
                self._session.vim,
                "ExtendVirtualDisk_Task",
                service_content.virtualDiskManager,
                name=name,
                datacenter=dc_ref,
                newCapacityKb=requested_size,
                eagerZero=False)
        try:
            self._session._wait_for_task(vmdk_extend_task)
        except Exception as e:
            with excutils.save_and_reraise_exception():
                LOG.error('Extending virtual disk failed with error: %s',
                          e, instance=instance)
                # Clean up files created during the extend operation
                files = [name.replace(".vmdk", "-flat.vmdk"), name]
                for file in files:
                    ds_path = ds_obj.DatastorePath.parse(file)
                    self._delete_datastore_file(ds_path, dc_ref)

        LOG.debug("Extended root virtual disk", instance=instance)

    def _delete_datastore_file(self, datastore_path, dc_ref):
        try:
            ds_util.file_delete(self._session, datastore_path, dc_ref)
        except (vexc.CannotDeleteFileException,
                vexc.FileFaultException,
                vexc.FileLockedException,
                vexc.FileNotFoundException):
            LOG.debug("Unable to delete %(ds)s. There may be more than "
                      "one process or thread trying to delete the file",
                      {'ds': datastore_path},
                      exc_info=True)

    def _extend_if_required(self, dc_info, image_info, instance,
                            root_vmdk_path):

        root_vmdk = ds_obj.DatastorePath.parse(root_vmdk_path.replace(".vmdk", "-flat.vmdk"))

        datastore = ds_util.get_datastore(self._session, dc_info.ref,
                                          re.compile(r"^{}$".format(root_vmdk.datastore)))
        ds_browser = self._get_ds_browser(datastore.ref)
        actual_file_size = ds_util.file_size(self._session, ds_browser,
                                             root_vmdk.parent, root_vmdk.basename)
        if instance.flavor.root_gb * units.Gi > actual_file_size:
            size_in_kb = instance.flavor.root_gb * units.Mi
            self._extend_virtual_disk(instance, size_in_kb,
                                      root_vmdk_path, dc_info.ref)

    def _configure_config_drive(self, context, instance, vm_ref, dc_info,
                                datastore, injected_files, admin_password,
                                network_info):
        session_vim = self._session.vim
        cookies = session_vim.client.options.transport.cookiejar
        dc_path = vutil.get_inventory_path(session_vim, dc_info.ref)
        uploaded_iso_path = self._create_config_drive(context,
                                                      instance,
                                                      injected_files,
                                                      admin_password,
                                                      network_info,
                                                      datastore.name,
                                                      dc_path,
                                                      instance.uuid,
                                                      cookies)
        uploaded_iso_path = datastore.build_path(uploaded_iso_path)
        self._attach_cdrom_to_vm(
            vm_ref, instance,
            datastore.ref,
            str(uploaded_iso_path))

    def _get_instance_metadata(self, context, instance):
        flavor = instance.flavor
        metadata = [('name', instance.display_name),
                    ('userid', context.user_id),
                    ('username', context.user_name),
                    ('projectid', context.project_id),
                    ('projectname', context.project_name),
                    ('flavor:name', flavor.name),
                    ('flavor:memory_mb', flavor.memory_mb),
                    ('flavor:vcpus', flavor.vcpus),
                    ('flavor:ephemeral_gb', flavor.ephemeral_gb),
                    ('flavor:root_gb', flavor.root_gb),
                    ('flavor:swap', flavor.swap),
                    ('imageid', instance.image_ref),
                    ('package', version.version_string_with_package())]
        # NOTE: formatted as lines like this: 'name:NAME\nuserid:ID\n...'
        return ''.join(['%s:%s\n' % (k, v) for k, v in metadata])

    def _create_folders(self, parent_folder, folder_path):
        folders = folder_path.split('/')
        path_list = []
        for folder in folders:
            path_list.append(folder)
            folder_path = '/'.join(path_list)
            folder_ref = vm_util.folder_ref_cache_get(folder_path)
            if not folder_ref:
                folder_ref = vm_util.create_folder(self._session,
                                                   parent_folder,
                                                   folder)
                vm_util.folder_ref_cache_update(folder_path, folder_ref)
            parent_folder = folder_ref
        return folder_ref

    def _get_folder_name(self, name, id):
        # Maximum folder length must be less than 80 characters.
        # The 'id' length is 36. The maximum prefix for name is 40.
        # We cannot truncate the 'id' as this is unique across OpenStack.
        return '%s (%s)' % (name[:40], id[:36])

    def _get_project_folder(self, dc_info, project_id=None, type_=None):
        folder_name = self._get_folder_name('Project', project_id)
        folder_path = 'OpenStack/%s/%s' % (folder_name, type_)
        return self._create_folders(dc_info.vmFolder, folder_path)

    def build_virtual_machine(self, instance, context, image_info,
                              dc_info, datastore, network_info, extra_specs,
                              metadata):
        vif_infos = vmwarevif.get_vif_info(self._session,
                                           self._cluster,
                                           utils.is_neutron(),
                                           image_info.vif_model,
                                           network_info)

        if extra_specs.storage_policy:
            profile_spec = vm_util.get_storage_profile_spec(
                self._session, extra_specs.storage_policy)
        else:
            profile_spec = None
        # Get the create vm config spec
        client_factory = self._session.vim.client.factory
        config_spec = vm_util.get_vm_create_spec(client_factory,
                                                 instance,
                                                 datastore.name,
                                                 vif_infos,
                                                 extra_specs,
                                                 image_info.os_type,
                                                 profile_spec=profile_spec,
                                                 metadata=metadata)

        folder = self._get_project_folder(dc_info, project_id=instance.project_id, type_='Instances')

        folder_name = self._get_folder_name('Project',
                                            instance.project_id)
        #folder_path = 'OpenStack/%s/Instances' % folder_name
        #folder = self._create_folders(dc_info.vmFolder, folder_path)
        folder = self._get_project_folder(dc_info, project_id=instance.project_id, type_='Instances')

        # Create the VM
        vm_ref = vm_util.create_vm(self._session, instance, folder,
<<<<<<< HEAD
                                   config_spec, self._root_resource_pool, nodes=self._nodes_cache)
=======
                                   config_spec, self._root_resource_pool)
>>>>>>> 8725d64c

        vm_util.update_cluster_placement(self._session, context, instance, self._cluster, vm_ref)
        return vm_ref

    def add_esx_to_cache(self, nodename, node_ref):
        self._nodes_cache[nodename] = node_ref

    def _get_extra_specs(self, flavor, image_meta=None):
        image_meta = image_meta or objects.ImageMeta.from_dict({})
        extra_specs = vm_util.ExtraSpecs()
        for resource in ['cpu', 'memory', 'disk_io', 'vif']:
            for (key, type) in (('limit', int),
                                ('reservation', int),
                                ('shares_level', str),
                                ('shares_share', int)):
                value = flavor.extra_specs.get('quota:' + resource + '_' + key)
                if value:
                    setattr(getattr(extra_specs, resource + '_limits'),
                            key, type(value))
        extra_specs.cpu_limits.validate()
        extra_specs.memory_limits.validate()
        extra_specs.disk_io_limits.validate()
        extra_specs.vif_limits.validate()
        hw_firmware_type = image_meta.properties.get('hw_firmware_type')
        if hw_firmware_type == fields.FirmwareType.UEFI:
            extra_specs.firmware = 'efi'
        elif hw_firmware_type == fields.FirmwareType.BIOS:
            extra_specs.firmware = 'bios'
        hw_version = flavor.extra_specs.get('vmware:hw_version')
        hv_enabled = flavor.extra_specs.get('vmware:hv_enabled')
        extra_specs.hv_enabled = hv_enabled
        extra_specs.hw_version = hw_version

        video_ram = image_meta.properties.get('hw_video_ram', 0)
        max_vram = int(flavor.extra_specs.get('hw_video:ram_max_mb', 0))

        if video_ram and video_ram:
            if video_ram > max_vram:
                raise exception.RequestedVRamTooHigh(req_vram=video_ram,
                                                     max_vram=max_vram)
            extra_specs.hw_video_ram = video_ram * units.Mi / units.Ki

        if CONF.vmware.pbm_enabled:
            storage_policy = flavor.extra_specs.get('vmware:storage_policy',
                    CONF.vmware.pbm_default_policy)
            extra_specs.storage_policy = storage_policy
        topology = hardware.get_best_cpu_topology(flavor, image_meta,
                                                  allow_threads=False)
        extra_specs.cores_per_socket = topology.cores
        return extra_specs

    def _get_esx_host_and_cookies(self, datastore, dc_path, file_path):
        hosts = datastore.get_connected_hosts(self._session)
        host = ds_obj.Datastore.choose_host(hosts)
        host_name = self._session._call_method(vutil, 'get_object_property',
                                               host, 'name')
        url = ds_obj.DatastoreURL('https', host_name, file_path, dc_path,
                                  datastore.name)
        cookie_header = url.get_transfer_ticket(self._session, 'PUT')
        name, value = cookie_header.split('=')
        # TODO(rgerganov): this is a hack to emulate cookiejar until we fix
        # oslo.vmware to accept plain http headers
        Cookie = collections.namedtuple('Cookie', ['name', 'value'])
        return host_name, [Cookie(name, value)]

    def _fetch_vsphere_image(self, context, vi, image_ds_loc):
        """Fetch image which is located on a vSphere datastore."""
        location = vi.ii.vsphere_location
        LOG.debug("Using vSphere location: %s", location)

        LOG.debug("Copying image file data %(image_id)s to "
                  "%(file_path)s on the data store "
                  "%(datastore_name)s",
                  {'image_id': vi.ii.image_id,
                   'file_path': image_ds_loc,
                   'datastore_name': vi.datastore.name},
                  instance=vi.instance)

        location_url = ds_obj.DatastoreURL.urlparse(location)
        datacenter_path = location_url.datacenter_path
        datacenter_moref = ds_util.get_datacenter_ref(
            self._session, datacenter_path)

        datastore_name = location_url.datastore_name
        src_path = ds_obj.DatastorePath(datastore_name, location_url.path)
        ds_util.file_copy(
            self._session, str(src_path), datacenter_moref,
            str(image_ds_loc), vi.dc_info.ref)

        LOG.debug("Copied image file data %(image_id)s to "
                  "%(file_path)s on the data store "
                  "%(datastore_name)s",
                  {'image_id': vi.ii.image_id,
                   'file_path': image_ds_loc,
                   'datastore_name': vi.datastore.name},
                  instance=vi.instance)

    def _fetch_image_as_file(self, context, vi, image_ds_loc):
        """Download image as an individual file to host via HTTP PUT."""
        session = self._session

        LOG.debug("Downloading image file data %(image_id)s to "
                  "%(file_path)s on the data store "
                  "%(datastore_name)s",
                  {'image_id': vi.ii.image_id,
                   'file_path': image_ds_loc,
                   'datastore_name': vi.datastore.name},
                  instance=vi.instance)

        # try to get esx cookie to upload
        try:
            dc_path = 'ha-datacenter'
            host, cookies = self._get_esx_host_and_cookies(vi.datastore,
                dc_path, image_ds_loc.rel_path)
        except Exception as e:
            LOG.warning("Get esx cookies failed: %s", e,
                        instance=vi.instance)
            dc_path = vutil.get_inventory_path(session.vim, vi.dc_info.ref)

            host = self._session._host
            cookies = session.vim.client.options.transport.cookiejar

        images.fetch_image(
            context,
            vi.instance,
            host,
            session._port,
            dc_path,
            vi.datastore.name,
            image_ds_loc.rel_path,
            cookies=cookies)

    def _fetch_image_as_vapp(self, context, vi, image_ds_loc):
        """Download stream optimized image to host as a vApp."""

        # The directory of the imported disk is the unique name
        # of the VM use to import it with.
        vm_name = '%s (%s)' % (vi.ii.image_id, vi.datastore.name)

        LOG.debug("Downloading stream optimized image %(image_id)s to "
                  "%(vm_name)s on the data store "
                  "%(datastore_name)s as vApp",
                  {'image_id': vi.ii.image_id,
                   'vm_name': vm_name,
                   'datastore_name': vi.datastore.name},
                  instance=vi.instance)

        image_size, src_folder_ds_path = images.fetch_image_stream_optimized(
            context,
            vi.instance,
            self._session,
            vm_name,
            vi.datastore.name,
            self._get_project_folder(vi.dc_info, project_id=vi.ii.owner, type_='Images'),
            self._root_resource_pool)
        # The size of the image is different from the size of the virtual disk.
        # We want to use the latter. On vSAN this is the only way to get this
        # size because there is no VMDK descriptor.
        vi.ii.file_size = image_size
        self._cache_vm_image(vi, src_folder_ds_path)

    def _fetch_image_as_ova(self, context, vi, image_ds_loc):
        """Download root disk of an OVA image as streamOptimized."""

        # The directory of the imported disk is the unique name
        # of the VM use to import it with.
        vm_name = '%s (%s)' % (vi.ii.image_id, vi.datastore.name)

        image_size, src_folder_ds_path = images.fetch_image_ova(context,
                               vi.instance,
                               self._session,
                               vm_name,
                               vi.datastore.name,
                               self._get_project_folder(vi.dc_info, project_id=vi.ii.owner,type_='Images'),
                               self._root_resource_pool)

        self._move_to_cache(vi.dc_info.ref,
                            src_folder_ds_path,
                            vi.cache_image_folder)

        try:
            ds_util.mkdir(self._session, vi.cache_image_folder, vi.dc_info.ref)
        except vexc.FileAlreadyExistsException:
            pass
        # The size of the image is different from the size of the virtual disk.
        # We want to use the latter. On vSAN this is the only way to get this
        # size because there is no VMDK descriptor.
        vi.ii.file_size = image_size
        self._cache_vm_image(vi, src_folder_ds_path)

    def _prepare_sparse_image(self, vi):
        tmp_dir_loc = vi.datastore.build_path(
                self._tmp_folder, uuidutils.generate_uuid())
        tmp_image_ds_loc = tmp_dir_loc.join(
                vi.ii.image_id, "tmp-sparse.vmdk")
        ds_util.mkdir(self._session, tmp_image_ds_loc.parent, vi.dc_info.ref)
        return tmp_dir_loc, tmp_image_ds_loc

    def _prepare_flat_image(self, vi):
        tmp_dir_loc = vi.datastore.build_path(
                self._tmp_folder, uuidutils.generate_uuid())
        tmp_image_ds_loc = tmp_dir_loc.join(
                vi.ii.image_id, vi.cache_image_path.basename)
        ds_util.mkdir(self._session, tmp_image_ds_loc.parent, vi.dc_info.ref)
        vm_util.create_virtual_disk(
                self._session, vi.dc_info.ref,
                vi.ii.adapter_type,
                vi.ii.disk_type,
                str(tmp_image_ds_loc),
                vi.ii.file_size_in_kb)
        flat_vmdk_name = vi.cache_image_path.basename.replace('.vmdk',
                                                              '-flat.vmdk')
        flat_vmdk_ds_loc = tmp_dir_loc.join(vi.ii.image_id, flat_vmdk_name)
        self._delete_datastore_file(str(flat_vmdk_ds_loc), vi.dc_info.ref)
        return tmp_dir_loc, flat_vmdk_ds_loc

    def _prepare_stream_optimized_image(self, vi):
        vm_name = "%s_%s" % (constants.IMAGE_VM_PREFIX,
                             uuidutils.generate_uuid())
        tmp_dir_loc = vi.datastore.build_path(vm_name)
        tmp_image_ds_loc = tmp_dir_loc.join("%s.vmdk" % tmp_dir_loc.basename)
        return tmp_dir_loc, tmp_image_ds_loc

    def _prepare_iso_image(self, vi):
        tmp_dir_loc = vi.datastore.build_path(
                self._tmp_folder, uuidutils.generate_uuid())
        tmp_image_ds_loc = tmp_dir_loc.join(
                vi.ii.image_id, vi.cache_image_path.basename)
        return tmp_dir_loc, tmp_image_ds_loc

    def _move_to_cache(self, dc_ref, src_folder_ds_path, dst_folder_ds_path):
        try:
            ds_util.file_move(self._session, dc_ref,
                              src_folder_ds_path, dst_folder_ds_path)
        except vexc.FileAlreadyExistsException:
            # Folder move has failed. This may be due to the fact that a
            # process or thread has already completed the operation.
            # Since image caching is synchronized, this can only happen
            # due to action external to the process.
            # In the event of a FileAlreadyExists we continue,
            # all other exceptions will be raised.
            LOG.warning("Destination %s already exists! Concurrent moves "
                        "can lead to unexpected results.",
                        dst_folder_ds_path)

    def _cache_sparse_image(self, vi, tmp_image_ds_loc):
        tmp_dir_loc = tmp_image_ds_loc.parent.parent
        converted_image_ds_loc = tmp_dir_loc.join(
                vi.ii.image_id, vi.cache_image_path.basename)
        # converts fetched image to preallocated disk
        vm_util.copy_virtual_disk(
                self._session,
                vi.dc_info.ref,
                str(tmp_image_ds_loc),
                str(converted_image_ds_loc))

        self._delete_datastore_file(str(tmp_image_ds_loc), vi.dc_info.ref)

        self._move_to_cache(vi.dc_info.ref,
                            tmp_image_ds_loc.parent,
                            vi.cache_image_folder)

    def _cache_flat_image(self, vi, tmp_image_ds_loc):
        self._move_to_cache(vi.dc_info.ref,
                            tmp_image_ds_loc.parent,
                            vi.cache_image_folder)

    def _cache_vm_image(self, vi, tmp_image_ds_loc):
        try:
            dst_path = vi.cache_image_folder.join("%s.vmdk" % vi.ii.image_id)
            try:
                ds_util.mkdir(self._session, vi.cache_image_folder, vi.dc_info.ref)
            except vexc.FileAlreadyExistsException:
                pass
            try:
                ds_util.disk_move(self._session, vi.dc_info.ref,
                                  tmp_image_ds_loc, dst_path)
            except vexc.FileAlreadyExistsException:
                pass
        finally:
            self._delete_datastore_file(str(ds_obj.DatastorePath.parse(tmp_image_ds_loc).parent), vi.dc_info.ref)

    """def _cache_stream_optimized_image(self, vi, tmp_image_ds_loc):
        dst_path = vi.cache_image_folder.join("%s.vmdk" % vi.ii.image_id)
        ds_util.mkdir(self._session, vi.cache_image_folder, vi.dc_info.ref)
        try:
            ds_util.disk_move(self._session, vi.dc_info.ref,
                              tmp_image_ds_loc, dst_path)
        except vexc.FileAlreadyExistsException:
            pass """



    def _cache_iso_image(self, vi, tmp_image_ds_loc):
        self._move_to_cache(vi.dc_info.ref,
                            tmp_image_ds_loc.parent,
                            vi.cache_image_folder)

    def _get_vm_config_info(self, instance, image_info,
                            extra_specs):
        """Captures all relevant information from the spawn parameters."""

        if (instance.flavor.root_gb != 0 and
                image_info.file_size > instance.flavor.root_gb * units.Gi):
            reason = _("Image disk size greater than requested disk size")
            raise exception.InstanceUnacceptable(instance_id=instance.uuid,
                                                 reason=reason)
        allowed_ds_types = ds_util.get_allowed_datastore_types(
            image_info.disk_type)
        datastore = ds_util.get_datastore(self._session,
                                          self._cluster,
                                          self._datastore_regex,
                                          extra_specs.storage_policy,
                                          allowed_ds_types)
        dc_info = self.get_datacenter_ref_and_name(datastore.ref)

        return VirtualMachineInstanceConfigInfo(instance,
                                                image_info,
                                                datastore,
                                                dc_info,
                                                self._imagecache,
                                                extra_specs)

    def _get_image_callbacks(self, vi):
        disk_type = vi.ii.disk_type

        if vi.ii.is_ova:
            image_fetch = self._fetch_image_as_ova
        elif disk_type == constants.DISK_TYPE_STREAM_OPTIMIZED:
            image_fetch = self._fetch_image_as_vapp
        elif vi.ii.vsphere_location:
            image_fetch = self._fetch_vsphere_image
        else:
            image_fetch = self._fetch_image_as_file

        if vi.ii.is_ova or disk_type == constants.DISK_TYPE_STREAM_OPTIMIZED:
            image_prepare = lambda vi: (None, None)
            image_cache = lambda vi, image_loc: None
        elif vi.ii.is_iso:
            image_prepare = self._prepare_iso_image
            image_cache = self._cache_iso_image
        elif disk_type == constants.DISK_TYPE_SPARSE:
            image_prepare = self._prepare_sparse_image
            image_cache = self._cache_sparse_image
        elif disk_type == constants.DISK_TYPE_STREAM_OPTIMIZED:
            image_prepare = self._prepare_stream_optimized_image
            image_cache = self._cache_stream_optimized_image
        elif disk_type in constants.SUPPORTED_FLAT_VARIANTS:
            image_prepare = self._prepare_flat_image
            image_cache = self._cache_flat_image
        else:
            reason = _("disk type '%s' not supported") % disk_type
            raise exception.InvalidDiskInfo(reason=reason)
        return image_prepare, image_fetch, image_cache

    def _fetch_image_if_missing(self, context, vi):
        image_prepare, image_fetch, image_cache = self._get_image_callbacks(vi)
        LOG.debug("Processing image %s", vi.ii.image_id, instance=vi.instance)

        with lockutils.lock(str(vi.cache_image_path),
                            lock_file_prefix='nova-vmware-fetch_image'):
            self.check_cache_folder(vi.datastore.name, vi.datastore.ref)
            ds_browser = self._get_ds_browser(vi.datastore.ref)
            if not ds_util.file_exists(self._session, ds_browser,
                                       vi.cache_image_folder,
                                       vi.cache_image_path.basename):
                LOG.debug("Preparing fetch location", instance=vi.instance)
                tmp_dir_loc, tmp_image_ds_loc = image_prepare(vi)
                LOG.debug("Fetch image to %s", tmp_image_ds_loc,
                          instance=vi.instance)
                image_fetch(context, vi, tmp_image_ds_loc)
                LOG.debug("Caching image", instance=vi.instance)
                image_cache(vi, tmp_image_ds_loc)
                LOG.debug("Cleaning up location %s", str(tmp_dir_loc),
                          instance=vi.instance)
                if tmp_dir_loc:
                    self._delete_datastore_file(str(tmp_dir_loc), vi.dc_info.ref)

            # The size of the sparse image is different from the size of the
            # virtual disk. We want to use the latter.
            if vi.ii.disk_type == constants.DISK_TYPE_SPARSE:
                self._update_image_size(vi)

    def _create_and_attach_thin_disk(self, instance, vm_ref, dc_info, size,
                                     adapter_type, path):
        disk_type = constants.DISK_TYPE_THIN
        vm_util.create_virtual_disk(
                self._session, dc_info.ref,
                adapter_type,
                disk_type,
                path,
                size)

        self._volumeops.attach_disk_to_vm(
                vm_ref, instance,
                adapter_type, disk_type,
                path, size, False)

    def _create_ephemeral(self, bdi, instance, vm_ref, dc_info,
                          datastore, folder, adapter_type):
        ephemerals = None
        if bdi is not None:
            ephemerals = driver.block_device_info_get_ephemerals(bdi)
            for idx, eph in enumerate(ephemerals):
                size = eph['size'] * units.Mi
                at = eph.get('disk_bus') or adapter_type
                filename = vm_util.get_ephemeral_name(idx)
                path = str(ds_obj.DatastorePath(datastore.name, folder,
                                                filename))
                self._create_and_attach_thin_disk(instance, vm_ref, dc_info,
                                                  size, at, path)

        # There may be block devices defined but no ephemerals. In this case
        # we need to allocate an ephemeral disk if required
        if not ephemerals and instance.flavor.ephemeral_gb:
            size = instance.flavor.ephemeral_gb * units.Mi
            filename = vm_util.get_ephemeral_name(0)
            path = str(ds_obj.DatastorePath(datastore.name, folder,
                                             filename))
            self._create_and_attach_thin_disk(instance, vm_ref, dc_info, size,
                                              adapter_type, path)

    def _create_swap(self, bdi, instance, vm_ref, dc_info, datastore,
                     folder, adapter_type):
        swap = None
        filename = "swap.vmdk"
        path = str(ds_obj.DatastorePath(datastore.name, folder, filename))
        if bdi is not None:
            swap = driver.block_device_info_get_swap(bdi)
            if driver.swap_is_usable(swap):
                size = swap['swap_size'] * units.Ki
                self._create_and_attach_thin_disk(instance, vm_ref, dc_info,
                                                  size, adapter_type, path)
            else:
                # driver.block_device_info_get_swap returns
                # {'device_name': None, 'swap_size': 0} if swap is None
                # in block_device_info.  If block_device_info does not contain
                # a swap device, we need to reset swap to None, so we can
                # extract the swap_size from the instance's flavor.
                swap = None

        size = instance.flavor.swap * units.Ki
        if not swap and size > 0:
            self._create_and_attach_thin_disk(instance, vm_ref, dc_info, size,
                                              adapter_type, path)

    def _update_vnic_index(self, context, instance, network_info):
        if network_info:
            for index, vif in enumerate(network_info):
                self._network_api.update_instance_vnic_index(
                    context, instance, vif, index)

    def _update_image_size(self, vi):
        """Updates the file size of the specified image."""
        # The size of the Glance image is different from the deployed VMDK
        # size for sparse, streamOptimized and OVA images. We need to retrieve
        # the size of the flat VMDK and update the file_size property of the
        # image. This ensures that further operations involving size checks
        # and disk resizing will work as expected.
        ds_browser = self._get_ds_browser(vi.datastore.ref)
        flat_file = "%s-flat.vmdk" % vi.ii.image_id
        new_size = ds_util.file_size(self._session, ds_browser,
                                     vi.cache_image_folder, flat_file)
        if new_size is not None:
            vi.ii.file_size = new_size

    def spawn(self, context, instance, image_meta, injected_files,
              admin_password, network_info, block_device_info=None):

        client_factory = self._session.vim.client.factory
        image_info = images.VMwareImage.from_image(context,
                                                   instance.image_ref,
                                                   image_meta)

        extra_specs = self._get_extra_specs(instance.flavor, image_meta)

        vi = self._get_vm_config_info(instance, image_info,
                                      extra_specs)

        metadata = self._get_instance_metadata(context, instance)
        # Creates the virtual machine. The virtual machine reference returned
        # is unique within Virtual Center.
        vm_ref = self.build_virtual_machine(instance,
                                            context,
                                            image_info,
                                            vi.dc_info,
                                            vi.datastore,
                                            network_info,
                                            extra_specs,
                                            metadata)

        # Cache the vm_ref. This saves a remote call to the VC. This uses the
        # instance uuid.
        vm_util.vm_ref_cache_update(instance.uuid, vm_ref)

        # Update the Neutron VNIC index
        self._update_vnic_index(context, instance, network_info)

        # Set the machine.id parameter of the instance to inject
        # the NIC configuration inside the VM
        if CONF.flat_injected:
            self._set_machine_id(client_factory, instance, network_info,
                                vm_ref=vm_ref)

        # Set the vnc configuration of the instance, vnc port starts from 5900
        if CONF.vnc.enabled:
            self._get_and_set_vnc_config(client_factory, instance, vm_ref)

        block_device_mapping = []
        if block_device_info is not None:
            block_device_mapping = driver.block_device_info_get_mapping(
                block_device_info)

        if instance.image_ref:
            self._imagecache.enlist_image(
                    image_info.image_id, vi.datastore, vi.dc_info.ref)
            self._fetch_image_if_missing(context, vi)

            if image_info.is_iso:
                self._use_iso_image(vm_ref, vi)
            elif image_info.linked_clone:
                self._use_disk_image_as_linked_clone(vm_ref, vi)
            else:
                self._use_disk_image_as_full_clone(vm_ref, vi)

        if block_device_mapping:
            msg = "Block device information present: %s" % block_device_info
            # NOTE(mriedem): block_device_info can contain an auth_password
            # so we have to scrub the message before logging it.
            LOG.debug(strutils.mask_password(msg), instance=instance)

            # Before attempting to attach any volume, make sure the
            # block_device_mapping (i.e. disk_bus) is valid
            self._is_bdm_valid(block_device_mapping)

            for disk in block_device_mapping:
                connection_info = disk['connection_info']
                adapter_type = disk.get('disk_bus') or vi.ii.adapter_type

                # TODO(hartsocks): instance is unnecessary, remove it
                # we still use instance in many locations for no other purpose
                # than logging, can we simplify this?
                if disk.get('boot_index') == 0:
                    self._volumeops.attach_root_volume(connection_info,
                        instance, vi.datastore.ref, adapter_type)
                else:
                    self._volumeops.attach_volume(connection_info,
                        instance, adapter_type)

        # Create ephemeral disks
        self._create_ephemeral(block_device_info, instance, vm_ref,
                               vi.dc_info, vi.datastore, instance.uuid,
                               vi.ii.adapter_type)
        self._create_swap(block_device_info, instance, vm_ref, vi.dc_info,
                          vi.datastore, instance.uuid, vi.ii.adapter_type)

        if configdrive.required_by(instance):
            self._configure_config_drive(
                    context, instance, vm_ref, vi.dc_info, vi.datastore,
                    injected_files, admin_password, network_info)

        # Rename the VM. This is done after the spec is created to ensure
        # that all of the files for the instance are under the directory
        # 'uuid' of the instance
        vm_util.rename_vm(self._session, vm_ref, instance)

        vm_util.power_on_instance(self._session, instance, vm_ref=vm_ref)

    def _is_bdm_valid(self, block_device_mapping):
        """Checks if the block device mapping is valid."""
        valid_bus = (constants.DEFAULT_ADAPTER_TYPE,
                     constants.ADAPTER_TYPE_BUSLOGIC,
                     constants.ADAPTER_TYPE_IDE,
                     constants.ADAPTER_TYPE_LSILOGICSAS,
                     constants.ADAPTER_TYPE_PARAVIRTUAL)

        for disk in block_device_mapping:
            adapter_type = disk.get('disk_bus')
            if (adapter_type is not None and adapter_type not in valid_bus):
                raise exception.UnsupportedHardware(model=adapter_type,
                                                    virt="vmware")

    def _create_config_drive(self, context, instance, injected_files,
                             admin_password, network_info, data_store_name,
                             dc_name, upload_folder, cookies):
        if CONF.config_drive_format != 'iso9660':
            reason = (_('Invalid config_drive_format "%s"') %
                      CONF.config_drive_format)
            raise exception.InstancePowerOnFailure(reason=reason)

        LOG.info('Using config drive for instance', instance=instance)
        extra_md = {}
        if admin_password:
            extra_md['admin_pass'] = admin_password

        inst_md = instance_metadata.InstanceMetadata(instance,
                                                     content=injected_files,
                                                     extra_md=extra_md,
                                                     network_info=network_info,
                                                     request_context=context)
        try:
            with configdrive.ConfigDriveBuilder(instance_md=inst_md) as cdb:
                with utils.tempdir() as tmp_path:
                    tmp_file = os.path.join(tmp_path, 'configdrive.iso')
                    cdb.make_drive(tmp_file)
                    upload_iso_path = "%s/configdrive.iso" % (
                        upload_folder)
                    images.upload_iso_to_datastore(
                        tmp_file, instance,
                        host=self._session._host,
                        port=self._session._port,
                        data_center_name=dc_name,
                        datastore_name=data_store_name,
                        cookies=cookies,
                        file_path=upload_iso_path)
                    return upload_iso_path
        except Exception as e:
            with excutils.save_and_reraise_exception():
                LOG.error('Creating config drive failed with error: %s',
                          e, instance=instance)

    def _attach_cdrom_to_vm(self, vm_ref, instance,
                            datastore, file_path):
        """Attach cdrom to VM by reconfiguration."""
        client_factory = self._session.vim.client.factory
        devices = self._session._call_method(vutil,
                                             "get_object_property",
                                             vm_ref,
                                             "config.hardware.device")
        (controller_key, unit_number,
         controller_spec) = vm_util.allocate_controller_key_and_unit_number(
                                                    client_factory,
                                                    devices,
                                                    constants.ADAPTER_TYPE_IDE)
        cdrom_attach_config_spec = vm_util.get_cdrom_attach_config_spec(
                                    client_factory, datastore, file_path,
                                    controller_key, unit_number)
        if controller_spec:
            cdrom_attach_config_spec.deviceChange.append(controller_spec)

        LOG.debug("Reconfiguring VM instance to attach cdrom %s",
                  file_path, instance=instance)
        vm_util.reconfigure_vm(self._session, vm_ref, cdrom_attach_config_spec)
        LOG.debug("Reconfigured VM instance to attach cdrom %s",
                  file_path, instance=instance)

    def _create_vm_snapshot(self, instance, vm_ref, image_id=None):
        LOG.debug("Creating Snapshot of the VM instance", instance=instance)
        snapshot_task = self._session._call_method(
                    self._session.vim,
                    "CreateSnapshot_Task", vm_ref,
                    name="%s-snapshot" % (image_id or instance.uuid),
                    description="Taking Snapshot of the VM",
                    memory=False,
                    quiesce=True)
        self._session._wait_for_task(snapshot_task)
        LOG.debug("Created Snapshot of the VM instance", instance=instance)
        task_info = self._session._call_method(vutil,
                                               "get_object_property",
                                               snapshot_task,
                                               "info")
        snapshot = task_info.result
        return snapshot

    @retry_if_task_in_progress
    def _delete_vm_snapshot(self, instance, vm_ref, snapshot):
        LOG.debug("Deleting Snapshot of the VM instance", instance=instance)
        delete_snapshot_task = self._session._call_method(
                    self._session.vim,
                    "RemoveSnapshot_Task", snapshot,
                    removeChildren=False, consolidate=True)
        self._session._wait_for_task(delete_snapshot_task)
        LOG.debug("Deleted Snapshot of the VM instance", instance=instance)

    def _create_linked_clone_from_snapshot(self, instance,
                                           vm_ref, snapshot_ref, dc_info):
        """Create linked clone VM to be deployed to same ds as source VM
        """
        client_factory = self._session.vim.client.factory
        rel_spec = vm_util.relocate_vm_spec(
                client_factory,
                datastore=None,
                host=None,
                disk_move_type="createNewChildDiskBacking")
        clone_spec = vm_util.clone_vm_spec(client_factory, rel_spec,
                power_on=False, snapshot=snapshot_ref, template=True)
        vm_name = "%s_%s" % (constants.SNAPSHOT_VM_PREFIX,
                             uuidutils.generate_uuid())

        LOG.debug("Creating linked-clone VM from snapshot", instance=instance)
        vm_clone_task = self._session._call_method(
                                self._session.vim,
                                "CloneVM_Task",
                                vm_ref,
                                folder=dc_info.vmFolder,
                                name=vm_name,
                                spec=clone_spec)
        self._session._wait_for_task(vm_clone_task)
        LOG.info("Created linked-clone VM from snapshot", instance=instance)
        task_info = self._session._call_method(vutil,
                                               "get_object_property",
                                               vm_clone_task,
                                               "info")
        return task_info.result

    def _create_vm_clone(self, instance, vm_ref, snapshot_ref, dc_info,
                         disk_move_type=None, image_id=None, disks=None):
        """Clone VM to be deployed to same ds as source VM
        """
        image_id = image_id or uuidutils.generate_uuid()

        if disks:
            datastore = disks[0].device.backing.datastore
            datastore_name = ds_obj.DatastorePath.parse(disks[0].path).datastore
        else:
            vm_path_name = self._session._call_method(vutil, 'get_object_property',
                                                      vm_ref, 'summary.config.vmPathName')
            datastore_name = ds_obj.DatastorePath.parse(vm_path_name).datastore
            if disk_move_type == "createNewChildDiskBacking":
                datastore = None
            else:
                datastore = ds_util.get_datastore(self._session, cluster_ref,
                                                  datastore_regex)

        vm_name = "%s_%s" % (constants.SNAPSHOT_VM_PREFIX,
                             image_id)
        client_factory = self._session.vim.client.factory
        rel_spec = vm_util.relocate_vm_spec(
            client_factory,
            datastore=datastore,
            host=None,
            disk_move_type=disk_move_type)
        config_spec = client_factory.create('ns0:VirtualMachineConfigSpec')
        config_spec.name = vm_name
        config_spec.annotation = "Created from %s" % (instance.uuid)
        config_spec.numCPUs = 1
        config_spec.numCoresPerSocket = 1
        config_spec.memoryMB = 16
        config_spec.uuid = image_id  # Not instanceUuid,
        # as we need to import the same image in different datastores

        if disks:
            disk_devices = [vmdk_info.device.key for vmdk_info in disks]
            hardware_devices = self._session._call_method(vutil,
                                                          "get_object_property",
                                                          vm_ref,
                                                          "config.hardware.device")
            if hardware_devices.__class__.__name__ == "ArrayOfVirtualDevice":
                hardware_devices = hardware_devices.VirtualDevice

            device_change = []
            for device in hardware_devices:
                if getattr(device, 'macAddress', None) or \
                                        device.__class__.__name__ == "VirtualDisk" and not device.key in disk_devices:
                    removal = client_factory.create('ns0:VirtualDeviceConfigSpec')
                    removal.device = device
                    removal.operation = 'remove'
                    device_change.append(removal)

            config_spec.deviceChange = device_change

        clone_spec = vm_util.clone_vm_spec(client_factory, rel_spec,
                                           power_on=False, snapshot=snapshot_ref, template=True,
                                           config=config_spec)

        LOG.debug("Cloning VM %s", vm_name, instance=instance)
        vm_clone_task = self._session._call_method(
            self._session.vim,
            "CloneVM_Task",
            vm_ref,
            folder=self._get_project_folder(dc_info, project_id=instance.project_id, type_='Images'),
            name=vm_name,
            spec=clone_spec)
        self._session._wait_for_task(vm_clone_task)
        LOG.info(_LI("Cloned VM %s"), vm_name,
                 instance=instance)
        task_info = self._session._call_method(vutil,
                                               "get_object_property",
                                               vm_clone_task,
                                               "info")
        return task_info.result

    def snapshot(self, context, instance, image_id, update_task_state):
        """Create snapshot from a running VM instance.

        Steps followed are:

        1. Get the name of the vmdk file which the VM points to right now.
           Can be a chain of snapshots, so we need to know the last in the
           chain.
        2. Create the snapshot. A new vmdk is created which the VM points to
           now. The earlier vmdk becomes read-only.
        3. Creates a linked clone VM from the snapshot
        4. Exports the disk in the link clone VM as a streamOptimized disk.
        5. Delete the linked clone VM
        6. Deletes the snapshot in original instance.
        """
        vm_ref = vm_util.get_vm_ref(self._session, instance)

        def _get_vm_and_vmdk_attribs():
            # Get the vmdk info that the VM is pointing to
            vmdk = vm_util.get_vmdk_info(self._session, vm_ref,
                                              instance.uuid)
            if not vmdk.path:
                LOG.debug("No root disk defined. Unable to snapshot.",
                          instance=instance)
                raise error_util.NoRootDiskDefined()

            lst_properties = ["datastore", "summary.config.guestId"]
            props = self._session._call_method(vutil,
                                               "get_object_properties_dict",
                                               vm_ref,
                                               lst_properties)
            os_type = props['summary.config.guestId']
            datastores = props['datastore']
            return (vmdk, datastores, os_type)

        vmdk, datastores, os_type = _get_vm_and_vmdk_attribs()
        ds_ref = datastores.ManagedObjectReference[0]
        dc_info = self.get_datacenter_ref_and_name(ds_ref)

        update_task_state(task_state=task_states.IMAGE_PENDING_UPLOAD)

        # TODO(vui): convert to creating plain vm clone and uploading from it
        # instead of using live vm snapshot.

        snapshot_ref = None

        snapshot_vm_ref = None

        try:
            # If we do linked clones, we need to have a snapshot
            if CONF.vmware.clone_from_snapshot or not CONF.vmware.full_clone_snapshots:
                snapshot_ref = self._create_vm_snapshot(instance, vm_ref, image_id=image_id)

            if not CONF.vmware.full_clone_snapshots:
                disk_move_type = "createNewChildDiskBacking"
            else:
                disk_move_type = None

            snapshot_vm_ref = self._create_vm_clone(instance, vm_ref, snapshot_ref, dc_info,
                                                    disk_move_type=disk_move_type, image_id=image_id,
                                                    disks=[vmdk])

            update_task_state(task_state=task_states.IMAGE_UPLOADING,
                              expected_state=task_states.IMAGE_PENDING_UPLOAD)
            images.upload_image_stream_optimized(
                context, image_id, instance, self._session, vm=snapshot_vm_ref,
                vmdk_size=vmdk.capacity_in_bytes)
        finally:
            if snapshot_vm_ref:
                vm_util.destroy_vm(self._session, instance, snapshot_vm_ref)
            # Deleting the snapshot after destroying the temporary VM created
            # based on it allows the instance vm's disks to be consolidated.
            # TODO(vui) Add handling for when vmdk volume is attached.
            if snapshot_ref:
                self._delete_vm_snapshot(instance, vm_ref, snapshot_ref)

    def reboot(self, instance, network_info, reboot_type="SOFT"):
        """Reboot a VM instance."""
        vm_ref = vm_util.get_vm_ref(self._session, instance)
        lst_properties = ["summary.guest.toolsStatus", "runtime.powerState",
                          "summary.guest.toolsRunningStatus"]
        props = self._session._call_method(vutil,
                                           "get_object_properties_dict",
                                           vm_ref,
                                           lst_properties)
        pwr_state = props.get('runtime.powerState')
        tools_status = props.get('summary.guest.toolsStatus')
        tools_running_status = props.get('summary.guest.toolsRunningStatus')

        # Raise an exception if the VM is not powered On.
        if pwr_state not in ["poweredOn"]:
            reason = _("instance is not powered on")
            raise exception.InstanceRebootFailure(reason=reason)

        # If latest vmware tools are installed in the VM, and that the tools
        # are running, then only do a guest reboot. Otherwise do a hard reset.
        if (tools_status == "toolsOk" and
                tools_running_status == "guestToolsRunning" and
                reboot_type == "SOFT"):
            LOG.debug("Rebooting guest OS of VM", instance=instance)
            self._session._call_method(self._session.vim, "RebootGuest",
                                       vm_ref)
            LOG.debug("Rebooted guest OS of VM", instance=instance)
        else:
            LOG.debug("Doing hard reboot of VM", instance=instance)
            reset_task = self._session._call_method(self._session.vim,
                                                    "ResetVM_Task", vm_ref)
            self._session._wait_for_task(reset_task)
            LOG.debug("Did hard reboot of VM", instance=instance)

    def _destroy_instance(self, context, instance, destroy_disks=True):
        # Destroy a VM instance
        try:
            vm_ref = vm_util.get_vm_ref(self._session, instance)

            server_group_info = vm_util._get_server_group(context, instance)
            if server_group_info:
                cluster = cluster_util.validate_vm_group(self._session, vm_ref)

                for key, group in enumerate(cluster.propSet[0].val.group):
                    if not hasattr(group, 'vm'):
                        continue

                    for vm in group.vm:
                        if vm.value == vm_ref.value and len(group.vm) == 1:
                            cluster_util.delete_vm_group(self._session, cluster.obj, cluster.propSet[0].val.group[key])
                            break
                    break

            lst_properties = ["config.files.vmPathName", "runtime.powerState",
                              "datastore"]
            props = self._session._call_method(vutil,
                                               "get_object_properties_dict",
                                               vm_ref,
                                               lst_properties)
            pwr_state = props['runtime.powerState']

            vm_config_pathname = props.get('config.files.vmPathName')
            vm_ds_path = None
            if vm_config_pathname is not None:
                vm_ds_path = ds_obj.DatastorePath.parse(
                        vm_config_pathname)

            # Power off the VM if it is in PoweredOn state.
            if pwr_state == "poweredOn":
                vm_util.power_off_instance(self._session, instance, vm_ref)

            # Un-register the VM
            try:
                LOG.debug("Unregistering the VM", instance=instance)
                self._session._call_method(self._session.vim,
                                           "UnregisterVM", vm_ref)
                LOG.debug("Unregistered the VM", instance=instance)
            except Exception as excep:
                LOG.warning("In vmwareapi:vmops:_destroy_instance, got "
                            "this exception while un-registering the VM: %s",
                            excep, instance=instance)
            # Delete the folder holding the VM related content on
            # the datastore.
            if destroy_disks and vm_ds_path:
                try:
                    dir_ds_compliant_path = vm_ds_path.parent
                    LOG.debug("Deleting contents of the VM from "
                              "datastore %(datastore_name)s",
                              {'datastore_name': vm_ds_path.datastore},
                              instance=instance)
                    ds_ref_ret = props['datastore']
                    ds_ref = ds_ref_ret.ManagedObjectReference[0]
                    dc_info = self.get_datacenter_ref_and_name(ds_ref)
                    ds_util.file_delete(self._session,
                                        dir_ds_compliant_path,
                                        dc_info.ref)
                    LOG.debug("Deleted contents of the VM from "
                              "datastore %(datastore_name)s",
                              {'datastore_name': vm_ds_path.datastore},
                              instance=instance)
                except Exception:
                    LOG.warning("In vmwareapi:vmops:_destroy_instance, "
                                "exception while deleting the VM contents "
                                "from the disk",
                                exc_info=True, instance=instance)
        except exception.InstanceNotFound:
            LOG.warning('Instance does not exist on backend',
                        instance=instance)
        except Exception:
            LOG.exception(_('Destroy instance failed'), instance=instance)
        finally:
            vm_util.vm_ref_cache_delete(instance.uuid)

    def destroy(self, context, instance, destroy_disks=True):
        """Destroy a VM instance.

        Steps followed for each VM are:
        1. Power off, if it is in poweredOn state.
        2. Un-register.
        3. Delete the contents of the folder holding the VM related data.
        """
        LOG.debug("Destroying instance", instance=instance)
        self._destroy_instance(context, instance, destroy_disks=destroy_disks)
        LOG.debug("Instance destroyed", instance=instance)

    def pause(self, instance):
        msg = _("pause not supported for vmwareapi")
        raise NotImplementedError(msg)

    def unpause(self, instance):
        msg = _("unpause not supported for vmwareapi")
        raise NotImplementedError(msg)

    def suspend(self, instance):
        """Suspend the specified instance."""
        vm_ref = vm_util.get_vm_ref(self._session, instance)
        pwr_state = self._session._call_method(vutil,
                                               "get_object_property",
                                               vm_ref,
                                               "runtime.powerState")
        # Only PoweredOn VMs can be suspended.
        if pwr_state == "poweredOn":
            LOG.debug("Suspending the VM", instance=instance)
            suspend_task = self._session._call_method(self._session.vim,
                    "SuspendVM_Task", vm_ref)
            self._session._wait_for_task(suspend_task)
            LOG.debug("Suspended the VM", instance=instance)
        # Raise Exception if VM is poweredOff
        elif pwr_state == "poweredOff":
            reason = _("instance is powered off and cannot be suspended.")
            raise exception.InstanceSuspendFailure(reason=reason)
        else:
            LOG.debug("VM was already in suspended state. So returning "
                      "without doing anything", instance=instance)

    def resume(self, instance):
        """Resume the specified instance."""
        vm_ref = vm_util.get_vm_ref(self._session, instance)
        pwr_state = self._session._call_method(vutil,
                                               "get_object_property",
                                               vm_ref,
                                               "runtime.powerState")
        if pwr_state.lower() == "suspended":
            LOG.debug("Resuming the VM", instance=instance)
            suspend_task = self._session._call_method(
                                        self._session.vim,
                                       "PowerOnVM_Task", vm_ref)
            self._session._wait_for_task(suspend_task)
            LOG.debug("Resumed the VM", instance=instance)
        else:
            reason = _("instance is not in a suspended state")
            raise exception.InstanceResumeFailure(reason=reason)

    def _get_rescue_device(self, instance, vm_ref):
        hardware_devices = self._session._call_method(vutil,
                                                      "get_object_property",
                                                      vm_ref,
                                                      "config.hardware.device")
        return vm_util.find_rescue_device(hardware_devices,
                                          instance)

    def rescue(self, context, instance, network_info, image_meta):
        """Rescue the specified instance.

        Attach the image that the instance was created from and boot from it.
        """
        vm_ref = vm_util.get_vm_ref(self._session, instance)

        # Get the root disk vmdk object
        vmdk = vm_util.get_vmdk_info(self._session, vm_ref,
                                     uuid=instance.uuid)
        ds_ref = vmdk.device.backing.datastore
        datastore = ds_obj.get_datastore_by_ref(self._session, ds_ref)
        dc_info = self.get_datacenter_ref_and_name(datastore.ref)

        # Get the image details of the instance
        image_info = images.VMwareImage.from_image(context,
                                                   image_meta.id,
                                                   image_meta)
        vi = VirtualMachineInstanceConfigInfo(instance,
                                              image_info,
                                              datastore,
                                              dc_info,
                                              self._imagecache)
        vm_util.power_off_instance(self._session, instance, vm_ref)

        # Fetch the image if it does not exist in the cache
        self._fetch_image_if_missing(context, vi)

        # Get the rescue disk path
        rescue_disk_path = datastore.build_path(instance.uuid,
                "%s-rescue.%s" % (image_info.image_id, image_info.file_type))

        # Copy the cached image to the be the rescue disk. This will be used
        # as the rescue disk for the instance.
        ds_util.disk_copy(self._session, dc_info.ref,
                          vi.cache_image_path, rescue_disk_path)
        # Attach the rescue disk to the instance
        self._volumeops.attach_disk_to_vm(vm_ref, instance, vmdk.adapter_type,
                                          vmdk.disk_type, rescue_disk_path)
        # Get the rescue device and configure the boot order to
        # boot from this device
        rescue_device = self._get_rescue_device(instance, vm_ref)
        factory = self._session.vim.client.factory
        boot_spec = vm_util.get_vm_boot_spec(factory, rescue_device)
        # Update the VM with the new boot order and power on
        vm_util.reconfigure_vm(self._session, vm_ref, boot_spec)
        vm_util.power_on_instance(self._session, instance, vm_ref=vm_ref)

    def unrescue(self, instance, power_on=True):
        """Unrescue the specified instance."""

        vm_ref = vm_util.get_vm_ref(self._session, instance)
        # Get the rescue device and detach it from the instance.
        try:
            rescue_device = self._get_rescue_device(instance, vm_ref)
        except exception.NotFound:
            with excutils.save_and_reraise_exception():
                LOG.error('Unable to access the rescue disk',
                          instance=instance)
        vm_util.power_off_instance(self._session, instance, vm_ref)
        self._volumeops.detach_disk_from_vm(vm_ref, instance, rescue_device,
                                            destroy_disk=True)
        if power_on:
            vm_util.power_on_instance(self._session, instance, vm_ref=vm_ref)

    def power_off(self, instance, timeout=0, retry_interval=0):
        """Power off the specified instance.

        :param instance: nova.objects.instance.Instance
        :param timeout: How long to wait in seconds for the instance to
                        shutdown
        :param retry_interval: Interval to check if instance is already
                               shutdown in seconds.
        """
        if timeout and self._clean_shutdown(instance,
                                            timeout,
                                            retry_interval):
            return

        vm_util.power_off_instance(self._session, instance)

    def _clean_shutdown(self, instance, timeout, retry_interval):
        """Perform a soft shutdown on the VM.
        :param instance: nova.objects.instance.Instance
        :param timeout: How long to wait in seconds for the instance to
                        shutdown
        :param retry_interval: Interval to check if instance is already
                               shutdown in seconds.
           :return: True if the instance was shutdown within time limit,
                    False otherwise.
        """
        LOG.debug("Performing Soft shutdown on instance",
                 instance=instance)
        vm_ref = vm_util.get_vm_ref(self._session, instance)

        props = self._get_instance_props(vm_ref)

        if props.get("runtime.powerState") != "poweredOn":
            LOG.debug("Instance not in poweredOn state.",
                      instance=instance)
            return False

        if ((props.get("summary.guest.toolsStatus") == "toolsOk") and
            (props.get("summary.guest.toolsRunningStatus") ==
             "guestToolsRunning")):

            LOG.debug("Soft shutdown instance, timeout: %d",
                     timeout, instance=instance)
            self._session._call_method(self._session.vim,
                                       "ShutdownGuest",
                                       vm_ref)

            while timeout > 0:
                wait_time = min(retry_interval, timeout)
                props = self._get_instance_props(vm_ref)

                if props.get("runtime.powerState") == "poweredOff":
                    LOG.info("Soft shutdown succeeded.",
                             instance=instance)
                    return True

                time.sleep(wait_time)
                timeout -= retry_interval

            LOG.warning("Timed out while waiting for soft shutdown.",
                        instance=instance)
        else:
            LOG.debug("VMware Tools not running", instance=instance)

        return False

    def _get_instance_props(self, vm_ref):
        lst_properties = ["summary.guest.toolsStatus",
                          "runtime.powerState",
                          "summary.guest.toolsRunningStatus",
                          "config.instanceUuid"]
        return self._session._call_method(vutil,
                                          "get_object_properties_dict",
                                          vm_ref, lst_properties)

    def power_on(self, instance):
        vm_util.power_on_instance(self._session, instance)

    def _update_instance_progress(self, context, instance, step, total_steps):
        """Update instance progress percent to reflect current step number
        """
        # Divide the action's workflow into discrete steps and "bump" the
        # instance's progress field as each step is completed.
        #
        # For a first cut this should be fine, however, for large VM images,
        # the clone disk step begins to dominate the equation. A
        # better approximation would use the percentage of the VM image that
        # has been streamed to the destination host.
        progress = round(float(step) / total_steps * 100)
        instance_uuid = instance.uuid
        LOG.debug("Updating instance '%(instance_uuid)s' progress to"
                  " %(progress)d",
                  {'instance_uuid': instance_uuid, 'progress': progress},
                  instance=instance)
        instance.progress = progress
        instance.save()

    def _resize_vm(self, context, instance, vm_ref, flavor, image_meta):
        """Resizes the VM according to the flavor."""
        client_factory = self._session.vim.client.factory
        extra_specs = self._get_extra_specs(flavor, image_meta)
        metadata = self._get_instance_metadata(context, instance)
        vm_resize_spec = vm_util.get_vm_resize_spec(client_factory,
                                                    int(flavor.vcpus),
                                                    int(flavor.memory_mb),
                                                    extra_specs,
                                                    metadata=metadata)
        vm_util.reconfigure_vm(self._session, vm_ref, vm_resize_spec)

    def _resize_disk(self, instance, vm_ref, vmdk, flavor):
        if (flavor.root_gb > instance.flavor.root_gb and
            flavor.root_gb > vmdk.capacity_in_bytes / units.Gi):
            root_disk_in_kb = flavor.root_gb * units.Mi
            ds_ref = vmdk.device.backing.datastore
            dc_info = self.get_datacenter_ref_and_name(ds_ref)
            folder = ds_obj.DatastorePath.parse(vmdk.path).dirname
            datastore = ds_obj.DatastorePath.parse(vmdk.path).datastore
            resized_disk = str(ds_obj.DatastorePath(datastore, folder,
                               'resized.vmdk'))
            ds_util.disk_copy(self._session, dc_info.ref, vmdk.path,
                              str(resized_disk))
            self._extend_virtual_disk(instance, root_disk_in_kb, resized_disk,
                                      dc_info.ref)
            self._volumeops.detach_disk_from_vm(vm_ref, instance, vmdk.device)
            original_disk = str(ds_obj.DatastorePath(datastore, folder,
                                'original.vmdk'))
            ds_util.disk_move(self._session, dc_info.ref, vmdk.path,
                              original_disk)
            ds_util.disk_move(self._session, dc_info.ref, resized_disk,
                              vmdk.path)
            self._volumeops.attach_disk_to_vm(vm_ref, instance,
                                              vmdk.adapter_type,
                                              vmdk.disk_type, vmdk.path)

    def _remove_ephemerals_and_swap(self, vm_ref):
        devices = vm_util.get_ephemerals(self._session, vm_ref)
        swap = vm_util.get_swap(self._session, vm_ref)
        if swap is not None:
            devices.append(swap)

        if devices:
            vm_util.detach_devices_from_vm(self._session, vm_ref, devices)

    def _resize_create_ephemerals_and_swap(self, vm_ref, instance,
                                           block_device_info):
        vmdk = vm_util.get_vmdk_info(self._session, vm_ref,
                                     uuid=instance.uuid)
        if not vmdk.device:
            LOG.debug("No root disk attached!", instance=instance)
            return
        ds_ref = vmdk.device.backing.datastore
        datastore = ds_obj.get_datastore_by_ref(self._session, ds_ref)
        dc_info = self.get_datacenter_ref_and_name(ds_ref)
        folder = ds_obj.DatastorePath.parse(vmdk.path).dirname
        self._create_ephemeral(block_device_info, instance, vm_ref,
                               dc_info, datastore, folder, vmdk.adapter_type)
        self._create_swap(block_device_info, instance, vm_ref, dc_info,
                          datastore, folder, vmdk.adapter_type)

    def migrate_disk_and_power_off(self, context, instance, dest,
                                   flavor):
        """Transfers the disk of a running instance in multiple phases, turning
        off the instance before the end.
        """
        vm_ref = vm_util.get_vm_ref(self._session, instance)
        vmdk = vm_util.get_vmdk_info(self._session, vm_ref,
                                     uuid=instance.uuid)

        # Checks if the migration needs a disk resize down.
        if (flavor.root_gb < instance.flavor.root_gb or
            (flavor.root_gb != 0 and
             flavor.root_gb < vmdk.capacity_in_bytes / units.Gi)):
            reason = _("Unable to shrink disk.")
            raise exception.InstanceFaultRollback(
                exception.ResizeError(reason=reason))

        # TODO(garyk): treat dest parameter. Migration needs to be treated.

        # 0. Zero out the progress to begin
        self._update_instance_progress(context, instance,
                                       step=0,
                                       total_steps=RESIZE_TOTAL_STEPS)

        # 1. Power off the instance
        vm_util.power_off_instance(self._session, instance, vm_ref)
        self._update_instance_progress(context, instance,
                                       step=1,
                                       total_steps=RESIZE_TOTAL_STEPS)

        # 2. Reconfigure the VM properties
        self._resize_vm(context, instance, vm_ref, flavor, instance.image_meta)

        self._update_instance_progress(context, instance,
                                       step=2,
                                       total_steps=RESIZE_TOTAL_STEPS)

        # 3.Reconfigure the disk properties
        self._resize_disk(instance, vm_ref, vmdk, flavor)
        self._update_instance_progress(context, instance,
                                       step=3,
                                       total_steps=RESIZE_TOTAL_STEPS)

        # 4. Purge ephemeral and swap disks
        self._remove_ephemerals_and_swap(vm_ref)
        self._update_instance_progress(context, instance,
                                       step=4,
                                       total_steps=RESIZE_TOTAL_STEPS)

    def confirm_migration(self, migration, instance, network_info):
        """Confirms a resize, destroying the source VM."""
        vm_ref = vm_util.get_vm_ref(self._session, instance)
        vmdk = vm_util.get_vmdk_info(self._session, vm_ref,
                                     uuid=instance.uuid)
        if not vmdk.device:
            return
        ds_ref = vmdk.device.backing.datastore
        dc_info = self.get_datacenter_ref_and_name(ds_ref)
        folder = ds_obj.DatastorePath.parse(vmdk.path).dirname
        datastore = ds_obj.DatastorePath.parse(vmdk.path).datastore
        original_disk = ds_obj.DatastorePath(datastore, folder,
                                             'original.vmdk')
        ds_browser = self._get_ds_browser(ds_ref)
        if ds_util.file_exists(self._session, ds_browser,
                               original_disk.parent,
                               original_disk.basename):
            ds_util.disk_delete(self._session, dc_info.ref,
                                str(original_disk))

    def _revert_migration_update_disks(self, vm_ref, instance, vmdk,
                                       block_device_info):
        ds_ref = vmdk.device.backing.datastore
        dc_info = self.get_datacenter_ref_and_name(ds_ref)
        folder = ds_obj.DatastorePath.parse(vmdk.path).dirname
        datastore = ds_obj.DatastorePath.parse(vmdk.path).datastore
        original_disk = ds_obj.DatastorePath(datastore, folder,
                                             'original.vmdk')
        ds_browser = self._get_ds_browser(ds_ref)
        if ds_util.file_exists(self._session, ds_browser,
                               original_disk.parent,
                               original_disk.basename):
            self._volumeops.detach_disk_from_vm(vm_ref, instance,
                                                vmdk.device)
            ds_util.disk_delete(self._session, dc_info.ref, vmdk.path)
            ds_util.disk_move(self._session, dc_info.ref,
                              str(original_disk), vmdk.path)
            self._volumeops.attach_disk_to_vm(vm_ref, instance,
                                              vmdk.adapter_type,
                                              vmdk.disk_type, vmdk.path)
        # Reconfigure ephemerals
        self._remove_ephemerals_and_swap(vm_ref)
        self._resize_create_ephemerals_and_swap(vm_ref, instance,
                                                block_device_info)

    def finish_revert_migration(self, context, instance, network_info,
                                block_device_info, power_on=True):
        """Finish reverting a resize."""
        vm_ref = vm_util.get_vm_ref(self._session, instance)
        # Ensure that the VM is off
        vm_util.power_off_instance(self._session, instance, vm_ref)
        client_factory = self._session.vim.client.factory
        # Reconfigure the VM properties
        extra_specs = self._get_extra_specs(instance.flavor,
                                            instance.image_meta)
        metadata = self._get_instance_metadata(context, instance)
        vm_resize_spec = vm_util.get_vm_resize_spec(
            client_factory,
            int(instance.flavor.vcpus),
            int(instance.flavor.memory_mb),
            extra_specs,
            metadata=metadata)
        vm_util.reconfigure_vm(self._session, vm_ref, vm_resize_spec)

        vmdk = vm_util.get_vmdk_info(self._session, vm_ref,
                                     uuid=instance.uuid)
        if vmdk.device:
            self._revert_migration_update_disks(vm_ref, instance, vmdk,
                                                block_device_info)

        if power_on:
            vm_util.power_on_instance(self._session, instance)

    def finish_migration(self, context, migration, instance, disk_info,
                         network_info, image_meta, resize_instance=False,
                         block_device_info=None, power_on=True):
        """Completes a resize, turning on the migrated instance."""
        vm_ref = vm_util.get_vm_ref(self._session, instance)

        # 5. Update ephemerals if necessary
        self._resize_create_ephemerals_and_swap(vm_ref, instance,
                                                block_device_info)

        self._update_instance_progress(context, instance,
                                       step=5,
                                       total_steps=RESIZE_TOTAL_STEPS)
        # 6. Start VM
        if power_on:
            vm_util.power_on_instance(self._session, instance, vm_ref=vm_ref)

        self._update_instance_progress(context, instance,
                                       step=6,
                                       total_steps=RESIZE_TOTAL_STEPS)

    def poll_rebooting_instances(self, timeout, instances):
        """Poll for rebooting instances."""
        ctxt = nova_context.get_admin_context()

        instances_info = dict(instance_count=len(instances),
                timeout=timeout)

        if instances_info["instance_count"] > 0:
            LOG.info("Found %(instance_count)d hung reboots "
                     "older than %(timeout)d seconds", instances_info)

        for instance in instances:
            LOG.info("Automatically hard rebooting", instance=instance)
            self.compute_api.reboot(ctxt, instance, "HARD")

    def get_info(self, instance):
        """Return data about the VM instance."""
        lst_properties = ["runtime.powerState"]

        vm_ref = vm_util.get_vm_ref(self._session, instance)
        if vm_ref.value in vm_util._VM_VALUE_CACHE:
            if "runtime.powerState" in vm_util._VM_VALUE_CACHE[vm_ref.value]:
                return hardware.InstanceInfo(
                    state=constants.POWER_STATES[vm_util._VM_VALUE_CACHE[vm_ref.value]["runtime.powerState"]])

        LOG.info("VM instance data was not found on the cache. "
                 "Making request to vCenter for retrieving VM info.")

        try:
            vm_props = self._session._call_method(vutil,
                                                  "get_object_properties_dict",
                                                  vm_ref,
                                                  lst_properties)
        except vexc.ManagedObjectNotFoundException:
            raise exception.InstanceNotFound(instance_id=instance.uuid)
        return hardware.InstanceInfo(
            state=constants.POWER_STATES[vm_props['runtime.powerState']])

    def _get_diagnostics(self, instance):
        """Return data about VM diagnostics."""
        vm_ref = vm_util.get_vm_ref(self._session, instance)
        lst_properties = ["summary.config",
                          "summary.quickStats",
                          "summary.runtime"]
        vm_props = self._session._call_method(vutil,
                                              "get_object_properties_dict",
                                              vm_ref,
                                              lst_properties)
        data = {}
        # All of values received are objects. Convert them to dictionaries
        for value in vm_props.values():
            prop_dict = vim_util.object_to_dict(value, list_depth=1)
            data.update(prop_dict)
        return data

    def get_diagnostics(self, instance):
        """Return data about VM diagnostics."""
        data = self._get_diagnostics(instance)
        # Add a namespace to all of the diagnostsics
        return {'vmware:' + k: v for k, v in data.items()}

    def get_instance_diagnostics(self, instance):
        """Return data about VM diagnostics."""
        data = self._get_diagnostics(instance)
        state = data.get('powerState')
        if state:
            state = power_state.STATE_MAP[constants.POWER_STATES[state]]
        uptime = data.get('uptimeSeconds', 0)
        config_drive = configdrive.required_by(instance)
        diags = objects.Diagnostics(state=state,
                                    driver='vmwareapi',
                                    config_drive=config_drive,
                                    hypervisor_os='esxi',
                                    uptime=uptime)
        diags.memory_details = objects.MemoryDiagnostics(
            maximum = data.get('memorySizeMB', 0),
            used=data.get('guestMemoryUsage', 0))
        # TODO(garyk): add in cpu, nic and disk stats
        return diags

    def _get_vnc_console_connection(self, instance):
        """Return connection info for a vnc console."""
        vm_ref = vm_util.get_vm_ref(self._session, instance)
        opt_value = self._session._call_method(vutil,
                                               'get_object_property',
                                               vm_ref,
                                               vm_util.VNC_CONFIG_KEY)
        if opt_value:
            port = int(opt_value.value)
        else:
            raise exception.ConsoleTypeUnavailable(console_type='vnc')

        return {'port': port,
                'internal_access_path': None}

    @staticmethod
    def _get_machine_id_str(network_info):
        machine_id_str = ''
        for vif in network_info:
            # TODO(vish): add support for dns2
            # TODO(sateesh): add support for injection of ipv6 configuration
            network = vif['network']
            ip_v4 = netmask_v4 = gateway_v4 = broadcast_v4 = dns = None
            subnets_v4 = [s for s in network['subnets'] if s['version'] == 4]
            if len(subnets_v4) > 0:
                if len(subnets_v4[0]['ips']) > 0:
                    ip_v4 = subnets_v4[0]['ips'][0]
                if len(subnets_v4[0]['dns']) > 0:
                    dns = subnets_v4[0]['dns'][0]['address']

                netmask_v4 = str(subnets_v4[0].as_netaddr().netmask)
                gateway_v4 = subnets_v4[0]['gateway']['address']
                broadcast_v4 = str(subnets_v4[0].as_netaddr().broadcast)

            interface_str = ";".join([vif['address'],
                                      ip_v4 and ip_v4['address'] or '',
                                      netmask_v4 or '',
                                      gateway_v4 or '',
                                      broadcast_v4 or '',
                                      dns or ''])
            machine_id_str = machine_id_str + interface_str + '#'
        return machine_id_str

    def _set_machine_id(self, client_factory, instance, network_info,
                        vm_ref=None):
        """Set the machine id of the VM for guest tools to pick up
        and reconfigure the network interfaces.
        """
        if vm_ref is None:
            vm_ref = vm_util.get_vm_ref(self._session, instance)

        machine_id_change_spec = vm_util.get_machine_id_change_spec(
                                 client_factory,
                                 self._get_machine_id_str(network_info))

        LOG.debug("Reconfiguring VM instance to set the machine id",
                  instance=instance)
        vm_util.reconfigure_vm(self._session, vm_ref, machine_id_change_spec)
        LOG.debug("Reconfigured VM instance to set the machine id",
                  instance=instance)

    @utils.synchronized('vmware.get_and_set_vnc_port')
    def _get_and_set_vnc_config(self, client_factory, instance, vm_ref):
        """Set the vnc configuration of the VM."""
        port = vm_util.get_vnc_port(self._session)
        vnc_config_spec = vm_util.get_vnc_config_spec(
                                      client_factory, port)

        LOG.debug("Reconfiguring VM instance to enable vnc on "
                  "port - %(port)s", {'port': port},
                  instance=instance)
        vm_util.reconfigure_vm(self._session, vm_ref, vnc_config_spec)
        LOG.debug("Reconfigured VM instance to enable vnc on "
                  "port - %(port)s", {'port': port},
                  instance=instance)

    def _get_ds_browser(self, ds_ref):
        ds_browser = self._datastore_browser_mapping.get(ds_ref.value)
        if not ds_browser:
            ds_browser = self._session._call_method(vutil,
                                                    "get_object_property",
                                                    ds_ref,
                                                    "browser")
            self._datastore_browser_mapping[ds_ref.value] = ds_browser
        return ds_browser

    def _create_folder_if_missing(self, ds_name, ds_ref, folder):
        """Create a folder if it does not exist.

        Currently there are two folder that are required on the datastore
         - base folder - the folder to store cached images
         - temp folder - the folder used for snapshot management and
                         image uploading
        This method is aimed to be used for the management of those
        folders to ensure that they are created if they are missing.
        The ds_util method mkdir will be used to check if the folder
        exists. If this throws and exception 'FileAlreadyExistsException'
        then the folder already exists on the datastore.
        """
        path = ds_obj.DatastorePath(ds_name, folder)
        dc_info = self.get_datacenter_ref_and_name(ds_ref)
        try:
            ds_util.mkdir(self._session, path, dc_info.ref)
            LOG.debug("Folder %s created.", path)
        except vexc.FileAlreadyExistsException:
            # NOTE(hartsocks): if the folder already exists, that
            # just means the folder was prepped by another process.
            pass

    def check_cache_folder(self, ds_name, ds_ref):
        """Check that the cache folder exists."""
        self._create_folder_if_missing(ds_name, ds_ref, self._base_folder)

    def check_temp_folder(self, ds_name, ds_ref):
        """Check that the temp folder exists."""
        self._create_folder_if_missing(ds_name, ds_ref, self._tmp_folder)

    def inject_network_info(self, instance, network_info):
        """inject network info for specified instance."""
        # Set the machine.id parameter of the instance to inject
        # the NIC configuration inside the VM
        client_factory = self._session.vim.client.factory
        self._set_machine_id(client_factory, instance, network_info)

    def manage_image_cache(self, context, instances):
        if not CONF.remove_unused_base_images:
            LOG.debug("Image aging disabled. Aging will not be done.")
            return

        datastores = ds_util.get_available_datastores(self._session,
                                                      self._cluster,
                                                      self._datastore_regex)
        datastores_info = []
        for ds in datastores:
            dc_info = self.get_datacenter_ref_and_name(ds.ref)
            datastores_info.append((ds, dc_info))
        self._imagecache.update(context, instances, datastores_info)

    def _get_valid_vms_from_retrieve_result(self, retrieve_result):
        """Returns list of valid vms from RetrieveResult object."""
        lst_vm_names = []

        while retrieve_result:
            for vm in retrieve_result.objects:
                vm_uuid = None
                conn_state = None
                for prop in vm.propSet:
                    if prop.name == "runtime.connectionState":
                        conn_state = prop.val
                    elif prop.name == 'config.extraConfig["nvp.vm-uuid"]':
                        vm_uuid = prop.val.value
                # Ignore VM's that do not have nvp.vm-uuid defined
                if not vm_uuid:
                    continue
                # Ignoring the orphaned or inaccessible VMs
                if conn_state not in ["orphaned", "inaccessible"]:
                    lst_vm_names.append(vm_uuid)
            retrieve_result = self._session._call_method(vutil,
                                                         'continue_retrieval',
                                                         retrieve_result)
        return lst_vm_names

    def instance_exists(self, instance):
        try:
            vm_util.get_vm_ref(self._session, instance)
            return True
        except exception.InstanceNotFound:
            return False

    def attach_interface(self, context, instance, image_meta, vif):
        """Attach an interface to the instance."""
        vif_model = image_meta.properties.get('hw_vif_model',
                                              constants.DEFAULT_VIF_MODEL)
        vif_model = vm_util.convert_vif_model(vif_model)
        vif_info = vmwarevif.get_vif_dict(self._session, self._cluster,
                                          vif_model, utils.is_neutron(), vif)
        vm_ref = vm_util.get_vm_ref(self._session, instance)
        # Ensure that there is not a race with the port index management
        with lockutils.lock(instance.uuid,
                            lock_file_prefix='nova-vmware-hot-plug'):
            port_index = vm_util.get_attach_port_index(self._session, vm_ref)
            client_factory = self._session.vim.client.factory
            extra_specs = self._get_extra_specs(instance.flavor)

            attach_config_spec = vm_util.get_network_attach_config_spec(
                                        client_factory, vif_info, port_index,
                                        extra_specs.vif_limits)
            LOG.debug("Reconfiguring VM to attach interface",
                      instance=instance)
            try:
                vm_util.reconfigure_vm(self._session, vm_ref,
                                       attach_config_spec)
            except Exception as e:
                LOG.error('Attaching network adapter failed. Exception: %s',
                          e, instance=instance)
                raise exception.InterfaceAttachFailed(
                        instance_uuid=instance.uuid)

            self._network_api.update_instance_vnic_index(
                context, instance, vif, port_index)

        LOG.debug("Reconfigured VM to attach interface", instance=instance)

    def detach_interface(self, context, instance, vif):
        """Detach an interface from the instance."""
        vm_ref = vm_util.get_vm_ref(self._session, instance)
        # Ensure that there is not a race with the port index management
        with lockutils.lock(instance.uuid,
                            lock_file_prefix='nova-vmware-hot-plug'):
            port_index = vm_util.get_vm_detach_port_index(self._session,
                                                          vm_ref,
                                                          vif['id'])
            if port_index is None:
                msg = _("No device with interface-id %s exists on "
                        "VM") % vif['id']
                raise exception.NotFound(msg)

            hardware_devices = self._session._call_method(
                                                    vutil,
                                                    "get_object_property",
                                                    vm_ref,
                                                    "config.hardware.device")
            device = vmwarevif.get_network_device(hardware_devices,
                                                  vif['address'])
            if device is None:
                msg = _("No device with MAC address %s exists on the "
                        "VM") % vif['address']
                raise exception.NotFound(msg)

            self._network_api.update_instance_vnic_index(
                context, instance, vif, None)

            client_factory = self._session.vim.client.factory
            detach_config_spec = vm_util.get_network_detach_config_spec(
                                        client_factory, device, port_index)
            LOG.debug("Reconfiguring VM to detach interface",
                      instance=instance)
            try:
                vm_util.reconfigure_vm(self._session, vm_ref,
                                       detach_config_spec)
            except Exception as e:
                LOG.error('Detaching network adapter failed. Exception: %s',
                          e, instance=instance)
                raise exception.InterfaceDetachFailed(
                        instance_uuid=instance.uuid)
        LOG.debug("Reconfigured VM to detach interface", instance=instance)

    def _use_disk_image_as_full_clone(self, vm_ref, vi):
        """Uses cached image disk by copying it into the VM directory."""

        instance_folder = vi.instance.uuid
        root_disk_name = "%s.vmdk" % vi.instance.uuid
        root_disk_ds_loc = vi.datastore.build_path(instance_folder,
                                                   root_disk_name)

        vm_util.copy_virtual_disk(
                self._session,
                vi.dc_info.ref,
                str(vi.cache_image_path),
                str(root_disk_ds_loc))

        self._extend_if_required(
                vi.dc_info, vi.ii, vi.instance, str(root_disk_ds_loc))

        self._volumeops.attach_disk_to_vm(
                vm_ref, vi.instance,
                vi.ii.adapter_type, vi.ii.disk_type,
                str(root_disk_ds_loc),
                vi.root_gb * units.Mi, False,
                disk_io_limits=vi._extra_specs.disk_io_limits)

    def _sized_image_exists(self, sized_disk_ds_loc, ds_ref):
        ds_browser = self._get_ds_browser(ds_ref)
        return ds_util.file_exists(
                self._session, ds_browser, sized_disk_ds_loc.parent,
                sized_disk_ds_loc.basename)

    def _use_disk_image_as_linked_clone(self, vm_ref, vi):
        """Uses cached image as parent of a COW child in the VM directory."""

        sized_image_disk_name = "%s.vmdk" % vi.ii.image_id
        if vi.root_gb > 0:
            sized_image_disk_name = "%s.%s.vmdk" % (vi.ii.image_id, vi.root_gb)
        sized_disk_ds_loc = vi.cache_image_folder.join(sized_image_disk_name)

        # Ensure only a single thread extends the image at once.
        # We do this by taking a lock on the name of the extended
        # image. This allows multiple threads to create resized
        # copies simultaneously, as long as they are different
        # sizes. Threads attempting to create the same resized copy
        # will be serialized, with only the first actually creating
        # the copy.
        #
        # Note that the object is in a per-nova cache directory,
        # so inter-nova locking is not a concern. Consequently we
        # can safely use simple thread locks.

        with lockutils.lock(str(sized_disk_ds_loc),
                            lock_file_prefix='nova-vmware-image'):

            if not self._sized_image_exists(sized_disk_ds_loc,
                                            vi.datastore.ref):
                LOG.debug("Copying root disk of size %sGb", vi.root_gb,
                          instance=vi.instance)
                try:
                    vm_util.copy_virtual_disk(
                            self._session,
                            vi.dc_info.ref,
                            str(vi.cache_image_path),
                            str(sized_disk_ds_loc))
                except Exception as e:
                    LOG.warning("Root disk file creation failed - %s",
                                e, instance=vi.instance)
                    with excutils.save_and_reraise_exception():
                        LOG.error('Failed to copy cached image %(source)s to '
                                  '%(dest)s for resize: %(error)s',
                                  {'source': vi.cache_image_path,
                                   'dest': sized_disk_ds_loc,
                                   'error': e},
                                  instance=vi.instance)
                        try:
                            ds_util.file_delete(self._session,
                                                sized_disk_ds_loc,
                                                vi.dc_info.ref)
                        except vexc.FileNotFoundException:
                            # File was never created: cleanup not
                            # required
                            pass

                # Resize the copy to the appropriate size. No need
                # for cleanup up here, as _extend_virtual_disk
                # already does it
                self._extend_if_required(
                        vi.dc_info, vi.ii, vi.instance, str(sized_disk_ds_loc))

        # Associate the sized image disk to the VM by attaching to the VM a
        # COW child of said disk.
        self._volumeops.attach_disk_to_vm(
                vm_ref, vi.instance,
                vi.ii.adapter_type, vi.ii.disk_type,
                str(sized_disk_ds_loc),
                vi.root_gb * units.Mi, vi.ii.linked_clone,
                disk_io_limits=vi._extra_specs.disk_io_limits)

    def _use_iso_image(self, vm_ref, vi):
        """Uses cached image as a bootable virtual cdrom."""

        self._attach_cdrom_to_vm(
                vm_ref, vi.instance, vi.datastore.ref,
                str(vi.cache_image_path))

        # Optionally create and attach blank disk
        if vi.root_gb > 0:
            instance_folder = vi.instance.uuid
            root_disk_name = "%s.vmdk" % vi.instance.uuid
            root_disk_ds_loc = vi.datastore.build_path(instance_folder,
                                                       root_disk_name)

            # It is pointless to COW a blank disk
            linked_clone = False

            vm_util.create_virtual_disk(
                    self._session, vi.dc_info.ref,
                    vi.ii.adapter_type,
                    vi.ii.disk_type,
                    str(root_disk_ds_loc),
                    vi.root_gb * units.Mi)

            self._volumeops.attach_disk_to_vm(
                    vm_ref, vi.instance,
                    vi.ii.adapter_type, vi.ii.disk_type,
                    str(root_disk_ds_loc),
                    vi.root_gb * units.Mi, linked_clone,
                    disk_io_limits=vi._extra_specs.disk_io_limits)

    def get_datacenter_ref_and_name(self, ds_ref):
        """Get the datacenter name and the reference."""
        return ds_util.get_dc_info(self._session, ds_ref)

    def list_instances(self):
        """Lists the VM instances that are registered with vCenter cluster."""
        properties = ['runtime.connectionState',
                      'config.extraConfig["nvp.vm-uuid"]']
        LOG.debug("Getting list of instances from cluster %s",
                  self._cluster)
        vms = []
        if self._root_resource_pool:
            vms = self._session._call_method(
                vim_util, 'get_inner_objects', self._root_resource_pool, 'vm',
                'VirtualMachine', properties)
        lst_vm_names = self._get_valid_vms_from_retrieve_result(vms)

        LOG.debug("Got total of %s instances", str(len(lst_vm_names)))
        return lst_vm_names

    def get_vnc_console(self, instance):
        """Return connection info for a vnc console using vCenter logic."""

        # vCenter does not run virtual machines and does not run
        # a VNC proxy. Instead, you need to tell OpenStack to talk
        # directly to the ESX host running the VM you are attempting
        # to connect to via VNC.

        vnc_console = self._get_vnc_console_connection(instance)
        host_name = vm_util.get_host_name_for_vm(
                        self._session,
                        instance)
        vnc_console['host'] = host_name

        # NOTE: VM can move hosts in some situations. Debug for admins.
        LOG.debug("VM %(uuid)s is currently on host %(host_name)s",
                  {'uuid': instance.uuid, 'host_name': host_name},
                  instance=instance)
        return ctype.ConsoleVNC(**vnc_console)

    def get_mks_console(self, instance):
        vm_ref = vm_util.get_vm_ref(self._session, instance)
        ticket = self._session._call_method(self._session.vim,
                                            'AcquireTicket',
                                            vm_ref,
                                            ticketType='mks')
        thumbprint = ticket.sslThumbprint.replace(':', '').lower()
        mks_auth = {'ticket': ticket.ticket,
                    'cfgFile': ticket.cfgFile,
                    'thumbprint': thumbprint}
        internal_access_path = jsonutils.dumps(mks_auth)
        return ctype.ConsoleMKS(ticket.host, ticket.port, internal_access_path)

    @synchronized('update_cache')
    def update_cached_instances(self):
        vim = self._session.vim
        options = None
        if self._property_collector is None:
            self._property_collector = vim.service_content.propertyCollector
            vim.CreateFilter(self._property_collector, spec=self._get_vm_monitor_spec(vim), partialUpdates=False)
        update_set = vim.WaitForUpdatesEx(self._property_collector, version="",
                                          options=options)
<<<<<<< HEAD
        ctxt = nova_context.get_admin_context()

        def __update_vm_host(update, change):
            update_dict = {}
            LOG.info("Updating instance host...")
            
            for h in self._nodes_cache:
                if hasattr(change, 'val'):
                    if self._nodes_cache[h].value == change['val'].value:
                        instance_obj = objects.Instance.get_by_uuid(ctxt,
                                                                    update.changeSet[0].val)
                        update_dict['node'] = h
                        try:
                            instance_obj.update(update_dict)
                            instance_obj.save()

                        except exception.InstanceNotFound as exc:
                            msg = _("Instance could not be found")
                            raise exc.HTTPNotFound(explanation=msg)

                        break

=======
>>>>>>> 8725d64c
        while update_set:
            self._property_collector_version = update_set.version
            if update_set.filterSet and update_set.filterSet[0].objectSet:
                for update in update_set.filterSet[0].objectSet:
                    if update.obj['_type'] == "VirtualMachine":
<<<<<<< HEAD

=======
>>>>>>> 8725d64c
                        if update.kind == "leave":
                            LOG.info("Removing instance from cache...")
                            cache_id_to_delete = vm_util._VM_VALUE_CACHE.get(update.obj.value, {}).get(
                                'config.instanceUuid')
                            vm_util.vm_ref_cache_delete(cache_id_to_delete)
                            vm_util.vm_value_cache_delete(update.obj.value)
                        else:
                            if update.kind == "enter":
<<<<<<< HEAD
                                if update.changeSet[2].name == "parent":
                                    folder_name = self._session._call_method(vutil, 'get_object_property',
                                                                             update.changeSet[2].val,
                                                                             'name')
                                    if folder_name != "Instances":
                                        continue

                                for change in update.changeSet:

                                    if change['op'] == 'assign':
                                        if hasattr(update.changeSet[0], 'val') and hasattr(update.changeSet[1],'val'):
                                            if update.changeSet[1].val.extensionKey == constants.EXTENSION_KEY:
                                                LOG.info("Adding vm to cache...")
                                            vm_util._VM_VALUE_CACHE[update.obj.value][change.name] = change.val

                                    if change['name'] == 'summary.runtime.host' and CONF.vmware.multi_compute_nodes_support == True:
                                        __update_vm_host(update, change)

=======
                                for change in update.changeSet:
                                    if change['op'] == 'assign':
                                        if hasattr(update.changeSet[0], 'val') and hasattr(update.changeSet[1],'val'):
                                            vm_util._VM_VALUE_CACHE[update.obj.value][change.name] = change.val
>>>>>>> 8725d64c
                                if hasattr(update.changeSet[0], 'val') and hasattr(update.changeSet[1], 'val'):
                                    if update.changeSet[1].val.extensionKey == constants.EXTENSION_KEY:
                                        LOG.info("Adding vm to cache...")
                                        vm_util.vm_ref_cache_update(update.changeSet[0].val, update.obj)

                            elif update.kind == "modify":
                                if update.changeSet[0].name == "config.instanceUuid":
                                    for change in update.changeSet:
                                        if change['op'] == 'assign':
                                            vm_util._VM_VALUE_CACHE[update.obj.value][change.name] = change.val
<<<<<<< HEAD
                                        if change['name'] == 'summary.runtime.host' and CONF.vmware.multi_compute_nodes_support == True:
                                            __update_vm_host(update, change)

=======
>>>>>>> 8725d64c
                                    if update.changeSet[1].val.extensionKey == constants.EXTENSION_KEY:
                                        vm_util.vm_ref_cache_update(update.changeSet[0].val, update.obj)
                                else:
                                    for change in update.changeSet:
                                        if change['op'] == 'assign':
                                            vm_util._VM_VALUE_CACHE[update.obj.value][change.name] = change.val

<<<<<<< HEAD
                                    for change in update.changeSet:
                                        if change['op'] == 'assign':
                                            if change['name'] == 'summary.runtime.host' and CONF.vmware.multi_compute_nodes_support == True:
                                                update_dict = {}

                                                for h in self._nodes_cache:
                                                    if self._nodes_cache[h].value == change['val'].value:
                                                        instance_obj = objects.Instance.get_by_uuid(ctxt,
                                                                                                    vm_util._VM_VALUE_CACHE[
                                                                                                        update.obj.value][
                                                                                                        'config.instanceUuid'])
                                                        update_dict['node'] = h
                                                        try:
                                                            instance_obj.update(update_dict)
                                                            instance_obj.save()
                                                        except exception.InstanceNotFound as exc:
                                                            msg = _("Instance could not be found")
                                                            raise exc.HTTPNotFound(explanation=msg)
                                                        break

            update_set = vim.WaitForUpdatesEx(self._property_collector, version=self._property_collector_version,
                                          options=options)

=======
            update_set = vim.WaitForUpdatesEx(self._property_collector, version=self._property_collector_version,
                                          options=options)


>>>>>>> 8725d64c
    def _get_vm_monitor_spec(self, vim):
        traversal_spec_vm = vutil.build_traversal_spec(
            vim.client.factory,
            "h_to_vm",
            "HostSystem",
            "vm",
            False,
            [])
        traversal_spec = vutil.build_traversal_spec(
            vim.client.factory,
            "c_to_h",
            "ComputeResource",
            "host",
            False,
            [traversal_spec_vm])
        object_spec = vutil.build_object_spec(
            vim.client.factory,
            self._cluster,
            [traversal_spec])
        property_spec = vutil.build_property_spec(
            vim.client.factory,
            "HostSystem",
            ["vm"])
        property_spec_vm = vutil.build_property_spec(
            vim.client.factory,
            "VirtualMachine",
<<<<<<< HEAD
            ["config.instanceUuid", "config.managedBy", "runtime.powerState", "summary.runtime.host", "parent"])
=======
            ["config.instanceUuid", "config.managedBy", "runtime.powerState"])
>>>>>>> 8725d64c
        property_filter_spec = vutil.build_property_filter_spec(
            vim.client.factory,
            [property_spec, property_spec_vm],
            [object_spec])
        return property_filter_spec<|MERGE_RESOLUTION|>--- conflicted
+++ resolved
@@ -336,11 +336,7 @@
 
         # Create the VM
         vm_ref = vm_util.create_vm(self._session, instance, folder,
-<<<<<<< HEAD
                                    config_spec, self._root_resource_pool, nodes=self._nodes_cache)
-=======
-                                   config_spec, self._root_resource_pool)
->>>>>>> 8725d64c
 
         vm_util.update_cluster_placement(self._session, context, instance, self._cluster, vm_ref)
         return vm_ref
@@ -2255,6 +2251,7 @@
         internal_access_path = jsonutils.dumps(mks_auth)
         return ctype.ConsoleMKS(ticket.host, ticket.port, internal_access_path)
 
+
     @synchronized('update_cache')
     def update_cached_instances(self):
         vim = self._session.vim
@@ -2264,13 +2261,12 @@
             vim.CreateFilter(self._property_collector, spec=self._get_vm_monitor_spec(vim), partialUpdates=False)
         update_set = vim.WaitForUpdatesEx(self._property_collector, version="",
                                           options=options)
-<<<<<<< HEAD
         ctxt = nova_context.get_admin_context()
 
         def __update_vm_host(update, change):
             update_dict = {}
             LOG.info("Updating instance host...")
-            
+
             for h in self._nodes_cache:
                 if hasattr(change, 'val'):
                     if self._nodes_cache[h].value == change['val'].value:
@@ -2287,17 +2283,12 @@
 
                         break
 
-=======
->>>>>>> 8725d64c
         while update_set:
             self._property_collector_version = update_set.version
             if update_set.filterSet and update_set.filterSet[0].objectSet:
                 for update in update_set.filterSet[0].objectSet:
                     if update.obj['_type'] == "VirtualMachine":
-<<<<<<< HEAD
-
-=======
->>>>>>> 8725d64c
+
                         if update.kind == "leave":
                             LOG.info("Removing instance from cache...")
                             cache_id_to_delete = vm_util._VM_VALUE_CACHE.get(update.obj.value, {}).get(
@@ -2306,7 +2297,6 @@
                             vm_util.vm_value_cache_delete(update.obj.value)
                         else:
                             if update.kind == "enter":
-<<<<<<< HEAD
                                 if update.changeSet[2].name == "parent":
                                     folder_name = self._session._call_method(vutil, 'get_object_property',
                                                                              update.changeSet[2].val,
@@ -2317,20 +2307,15 @@
                                 for change in update.changeSet:
 
                                     if change['op'] == 'assign':
-                                        if hasattr(update.changeSet[0], 'val') and hasattr(update.changeSet[1],'val'):
+                                        if hasattr(update.changeSet[0], 'val') and hasattr(update.changeSet[1], 'val'):
                                             if update.changeSet[1].val.extensionKey == constants.EXTENSION_KEY:
                                                 LOG.info("Adding vm to cache...")
                                             vm_util._VM_VALUE_CACHE[update.obj.value][change.name] = change.val
 
-                                    if change['name'] == 'summary.runtime.host' and CONF.vmware.multi_compute_nodes_support == True:
+                                    if change[
+                                        'name'] == 'summary.runtime.host' and CONF.vmware.multi_compute_nodes_support == True:
                                         __update_vm_host(update, change)
 
-=======
-                                for change in update.changeSet:
-                                    if change['op'] == 'assign':
-                                        if hasattr(update.changeSet[0], 'val') and hasattr(update.changeSet[1],'val'):
-                                            vm_util._VM_VALUE_CACHE[update.obj.value][change.name] = change.val
->>>>>>> 8725d64c
                                 if hasattr(update.changeSet[0], 'val') and hasattr(update.changeSet[1], 'val'):
                                     if update.changeSet[1].val.extensionKey == constants.EXTENSION_KEY:
                                         LOG.info("Adding vm to cache...")
@@ -2341,12 +2326,10 @@
                                     for change in update.changeSet:
                                         if change['op'] == 'assign':
                                             vm_util._VM_VALUE_CACHE[update.obj.value][change.name] = change.val
-<<<<<<< HEAD
-                                        if change['name'] == 'summary.runtime.host' and CONF.vmware.multi_compute_nodes_support == True:
+                                        if change[
+                                            'name'] == 'summary.runtime.host' and CONF.vmware.multi_compute_nodes_support == True:
                                             __update_vm_host(update, change)
 
-=======
->>>>>>> 8725d64c
                                     if update.changeSet[1].val.extensionKey == constants.EXTENSION_KEY:
                                         vm_util.vm_ref_cache_update(update.changeSet[0].val, update.obj)
                                 else:
@@ -2354,10 +2337,10 @@
                                         if change['op'] == 'assign':
                                             vm_util._VM_VALUE_CACHE[update.obj.value][change.name] = change.val
 
-<<<<<<< HEAD
                                     for change in update.changeSet:
                                         if change['op'] == 'assign':
-                                            if change['name'] == 'summary.runtime.host' and CONF.vmware.multi_compute_nodes_support == True:
+                                            if change[
+                                                'name'] == 'summary.runtime.host' and CONF.vmware.multi_compute_nodes_support == True:
                                                 update_dict = {}
 
                                                 for h in self._nodes_cache:
@@ -2376,14 +2359,8 @@
                                                         break
 
             update_set = vim.WaitForUpdatesEx(self._property_collector, version=self._property_collector_version,
-                                          options=options)
-
-=======
-            update_set = vim.WaitForUpdatesEx(self._property_collector, version=self._property_collector_version,
-                                          options=options)
-
-
->>>>>>> 8725d64c
+                                              options=options)
+
     def _get_vm_monitor_spec(self, vim):
         traversal_spec_vm = vutil.build_traversal_spec(
             vim.client.factory,
@@ -2410,13 +2387,10 @@
         property_spec_vm = vutil.build_property_spec(
             vim.client.factory,
             "VirtualMachine",
-<<<<<<< HEAD
             ["config.instanceUuid", "config.managedBy", "runtime.powerState", "summary.runtime.host", "parent"])
-=======
-            ["config.instanceUuid", "config.managedBy", "runtime.powerState"])
->>>>>>> 8725d64c
         property_filter_spec = vutil.build_property_filter_spec(
             vim.client.factory,
             [property_spec, property_spec_vm],
             [object_spec])
-        return property_filter_spec+
+        return property_filter_spec

# Copyright (c) 2013 Hewlett-Packard Development Company, L.P.
# Copyright (c) 2012 VMware, Inc.
# Copyright (c) 2011 Citrix Systems, Inc.
# Copyright 2011 OpenStack Foundation
#
#    Licensed under the Apache License, Version 2.0 (the "License"); you may
#    not use this file except in compliance with the License. You may obtain
#    a copy of the License at
#
#         http://www.apache.org/licenses/LICENSE-2.0
#
#    Unless required by applicable law or agreed to in writing, software
#    distributed under the License is distributed on an "AS IS" BASIS, WITHOUT
#    WARRANTIES OR CONDITIONS OF ANY KIND, either express or implied. See the
#    License for the specific language governing permissions and limitations
#    under the License.

"""
Class for VM tasks like spawn, snapshot, suspend, resume etc.
"""

import collections
import os
import time
import re
import json


import decorator
import cluster_util

from oslo_concurrency import lockutils
from oslo_config import cfg
from oslo_log import log as logging
from oslo_serialization import jsonutils
from oslo_utils import excutils
from oslo_utils import strutils
from oslo_utils import units
from oslo_utils import uuidutils
from oslo_vmware import exceptions as vexc
from oslo_vmware.objects import datastore as ds_obj
from oslo_vmware import vim_util as vutil

from nova import profiler
from nova.api.metadata import base as instance_metadata
from nova import compute
from nova.compute import power_state
from nova.compute import task_states
import nova.conf
from nova.console import type as ctype
from nova import context as nova_context
from nova import exception
from nova.i18n import _, _LE, _LI, _LW
from nova import network
from nova import objects
from nova import utils
from nova import version
from nova.virt import configdrive
from nova.virt import diagnostics
from nova.virt import driver
from nova.virt import hardware
from nova.virt.vmwareapi import constants
from nova.virt.vmwareapi import ds_util
from nova.virt.vmwareapi import error_util
from nova.virt.vmwareapi import imagecache
from nova.virt.vmwareapi import images
from nova.virt.vmwareapi import vif as vmwarevif
from nova.virt.vmwareapi import vim_util
from nova.virt.vmwareapi import vm_util

vmops_opts = [
    cfg.StrOpt('cache_prefix',
               help='The prefix for where cached images are stored. This is '
                    'NOT the full path - just a folder prefix. '
                    'This should only be used when a datastore cache should '
                    'be shared between compute nodes. Note: this should only '
                    'be used when the compute nodes have a shared file '
                    'system.'),
<<<<<<< HEAD
    cfg.StrOpt('default_portgroup', help='Default portgroup for migration')
=======
    cfg.BoolOpt('full_clone_snapshots',
                default=False,
                help='Use full clones for creating image snapshots instead of linked clones.'
                     'With the right hardware support, it might be faster, especially on the export'),
    cfg.BoolOpt('clone_from_snapshot',
                default=True,
                help='Create a snapshot of the VM before cloning it'),
>>>>>>> a5932a9a
    ]

CONF = nova.conf.CONF
CONF.register_opts(vmops_opts, 'vmware')

CONF.import_opt('image_cache_subdirectory_name', 'nova.virt.imagecache')
CONF.import_opt('remove_unused_base_images', 'nova.virt.imagecache')
CONF.import_opt('my_ip', 'nova.netconf')

LOG = logging.getLogger(__name__)

VMWARE_POWER_STATES = {'poweredOff': power_state.SHUTDOWN,
                       'poweredOn': power_state.RUNNING,
                       'suspended': power_state.SUSPENDED}

RESIZE_TOTAL_STEPS = 6


class VirtualMachineInstanceConfigInfo(object):
    """Parameters needed to create and configure a new instance."""

    def __init__(self, instance, image_info, datastore, dc_info, image_cache,
                 extra_specs=None):

        # Some methods called during spawn take the instance parameter purely
        # for logging purposes.
        # TODO(vui) Clean them up, so we no longer need to keep this variable
        self.instance = instance

        self.ii = image_info
        self.root_gb = instance.root_gb
        self.datastore = datastore
        self.dc_info = dc_info
        self._image_cache = image_cache
        self._extra_specs = extra_specs

    @property
    def cache_image_folder(self):
        if self.ii.image_id is None:
            return
        return self._image_cache.get_image_cache_folder(
                   self.datastore, self.ii.image_id)

    @property
    def cache_image_path(self):
        if self.ii.image_id is None:
            return
        cached_image_file_name = "%s.%s" % (self.ii.image_id,
                                            self.ii.file_type)
        return self.cache_image_folder.join(cached_image_file_name)


# Note(vui): See https://bugs.launchpad.net/nova/+bug/1363349
# for cases where mocking time.sleep() can have unintended effects on code
# not under test. For now, unblock the affected test cases by providing
# a wrapper function to work around needing to mock time.sleep()
def _time_sleep_wrapper(delay):
    time.sleep(delay)


@decorator.decorator
def retry_if_task_in_progress(f, *args, **kwargs):
    retries = max(CONF.vmware.api_retry_count, 1)
    delay = 1
    for attempt in range(1, retries + 1):
        if attempt != 1:
            _time_sleep_wrapper(delay)
            delay = min(2 * delay, 60)
        try:
            f(*args, **kwargs)
            return
        except vexc.TaskInProgress:
            pass


@profiler.trace_cls("vmops")
class VMwareVMOps(object):
    """Management class for VM-related tasks."""

    def __init__(self, session, virtapi, volumeops, cluster=None,
                 datastore_regex=None):
        """Initializer."""
        self.compute_api = compute.API()
        self._session = session
        self._virtapi = virtapi
        self._volumeops = volumeops
        self._cluster = cluster
        self._root_resource_pool = vm_util.get_res_pool_ref(self._session,
                                                            self._cluster)
        self._datastore_regex = datastore_regex
        self._base_folder = self._get_base_folder()
        self._tmp_folder = 'vmware_temp'
        self._datastore_browser_mapping = {}
        self._imagecache = imagecache.ImageCacheManager(self._session,
                                                        self._base_folder)
        self._network_api = network.API()

    def _get_base_folder(self):
        # Enable more than one compute node to run on the same host
        if CONF.vmware.cache_prefix:
            base_folder = '%s%s' % (CONF.vmware.cache_prefix,
                                    CONF.image_cache_subdirectory_name)
        # Ensure that the base folder is unique per compute node
        elif CONF.remove_unused_base_images:
            base_folder = '%s%s' % (CONF.my_ip,
                                    CONF.image_cache_subdirectory_name)
        else:
            # Aging disable ensures backward compatibility
            base_folder = CONF.image_cache_subdirectory_name
        return base_folder

    def _extend_virtual_disk(self, instance, requested_size, name, dc_ref):
        service_content = self._session.vim.service_content
        LOG.debug("Extending root virtual disk to %s", requested_size,
                  instance=instance)
        vmdk_extend_task = self._session._call_method(
                self._session.vim,
                "ExtendVirtualDisk_Task",
                service_content.virtualDiskManager,
                name=name,
                datacenter=dc_ref,
                newCapacityKb=requested_size,
                eagerZero=False)
        try:
            self._session._wait_for_task(vmdk_extend_task)
        except Exception as e:
            with excutils.save_and_reraise_exception():
                LOG.error(_LE('Extending virtual disk failed with error: %s'),
                          e, instance=instance)
                # Clean up files created during the extend operation
                files = [name.replace(".vmdk", "-flat.vmdk"), name]
                for file in files:
                    ds_path = ds_obj.DatastorePath.parse(file)
                    self._delete_datastore_file(ds_path, dc_ref)

        LOG.debug("Extended root virtual disk", instance=instance)

    def _delete_datastore_file(self, datastore_path, dc_ref):
        try:
            ds_util.file_delete(self._session, datastore_path, dc_ref)
        except (vexc.CannotDeleteFileException,
                vexc.FileFaultException,
                vexc.FileLockedException,
                vexc.FileNotFoundException):
            LOG.debug("Unable to delete %(ds)s. There may be more than "
                      "one process or thread trying to delete the file",
                      {'ds': datastore_path},
                      exc_info=True)

    def _extend_if_required(self, dc_info, image_info, instance,
                            root_vmdk_path):
        """Increase the size of the root vmdk if necessary."""
        root_vmdk = ds_obj.DatastorePath.parse(root_vmdk_path.replace(".vmdk", "-flat.vmdk"))

        datastore = ds_util.get_datastore(self._session, dc_info.ref,
                                          re.compile(r"^{}$".format(root_vmdk.datastore)))
        ds_browser = self._get_ds_browser(datastore.ref)
        actual_file_size = ds_util.file_size(self._session, ds_browser,
                                             root_vmdk.parent, root_vmdk.basename)
        if instance.flavor.root_gb * units.Gi > actual_file_size:
            size_in_kb = instance.flavor.root_gb * units.Mi
            self._extend_virtual_disk(instance, size_in_kb,
                                      root_vmdk_path, dc_info.ref)

    def _configure_config_drive(self, instance, vm_ref, dc_info, datastore,
                                injected_files, admin_password, network_info):
        session_vim = self._session.vim
        cookies = session_vim.client.options.transport.cookiejar
        dc_path = vutil.get_inventory_path(session_vim, dc_info.ref)
        uploaded_iso_path = self._create_config_drive(instance,
                                                      injected_files,
                                                      admin_password,
                                                      network_info,
                                                      datastore.name,
                                                      dc_path,
                                                      instance.uuid,
                                                      cookies)
        uploaded_iso_path = datastore.build_path(uploaded_iso_path)
        self._attach_cdrom_to_vm(
            vm_ref, instance,
            datastore.ref,
            str(uploaded_iso_path))

    def _get_instance_metadata(self, context, instance):
        flavor = instance.flavor
        return ('name:%s\n'
                'userid:%s\n'
                'username:%s\n'
                'projectid:%s\n'
                'projectname:%s\n'
                'flavor:name:%s\n'
                'flavor:memory_mb:%s\n'
                'flavor:vcpus:%s\n'
                'flavor:ephemeral_gb:%s\n'
                'flavor:root_gb:%s\n'
                'flavor:swap:%s\n'
                'imageid:%s\n'
                'package:%s\n') % (instance.display_name,
                                   context.user_id,
                                   context.user_name,
                                   context.project_id,
                                   context.project_name,
                                   flavor.name,
                                   flavor.memory_mb,
                                   flavor.vcpus,
                                   flavor.ephemeral_gb,
                                   flavor.root_gb,
                                   flavor.swap,
                                   instance.image_ref,
                                   version.version_string_with_package())

    def _create_folders(self, parent_folder, folder_path):
        folders = folder_path.split('/')
        path_list = []
        for folder in folders:
            path_list.append(folder)
            folder_path = '/'.join(path_list)
            folder_ref = vm_util.folder_ref_cache_get(folder_path)
            if not folder_ref:
                folder_ref = vm_util.create_folder(self._session,
                                                   parent_folder,
                                                   folder)
                vm_util.folder_ref_cache_update(folder_path, folder_ref)
            parent_folder = folder_ref
        return folder_ref

    def _get_folder_name(self, name, id):
        # Maximum folder length must be less than 80 characters.
        # The 'id' length is 36. The maximum prefix for name is 40.
        # We cannot truncate the 'id' as this is unique across OpenStack.
        return '%s (%s)' % (name[:40], id[:36])

    def _get_project_folder(self, dc_info, project_id=None, type_=None):
        folder_name = self._get_folder_name('Project', project_id)
        folder_path = 'OpenStack/%s/%s' % (folder_name, type_)
        return self._create_folders(dc_info.vmFolder, folder_path)

    def build_virtual_machine(self, instance, context, image_info,
                              dc_info, datastore, network_info, extra_specs,
                              metadata):

        vif_infos = vmwarevif.get_vif_info(self._session,
                                           self._cluster,
                                           utils.is_neutron(),
                                           image_info.vif_model,
                                           network_info)

        if extra_specs.storage_policy:
            profile_spec = vm_util.get_storage_profile_spec(
                self._session, extra_specs.storage_policy)
        else:
            profile_spec = None
        # Get the create vm config spec
        client_factory = self._session.vim.client.factory
        config_spec = vm_util.get_vm_create_spec(client_factory,
                                                 instance,
                                                 datastore.name,
                                                 vif_infos,
                                                 extra_specs,
                                                 image_info.os_type,
                                                 profile_spec=profile_spec,
                                                 metadata=metadata)

        folder = self._get_project_folder(dc_info, project_id=instance.project_id, type_='Instances')

        # Create the VM
        vm_ref = vm_util.create_vm(self._session, instance, folder,
                                   config_spec, self._root_resource_pool)

        vm_util.update_cluster_placement(self._session, context, instance, self._cluster, vm_ref)

        return vm_ref

    def _get_extra_specs(self, flavor, image_meta=None):
        image_meta = image_meta or objects.ImageMeta.from_dict({})
        extra_specs = vm_util.ExtraSpecs()

        for resource in ['cpu', 'memory', 'disk_io', 'vif']:
            for (key, type) in (('limit', int),
                                ('reservation', int),
                                ('shares_level', str),
                                ('shares_share', int)):
                value = flavor.extra_specs.get('quota:' + resource + '_' + key)
                if value:
                    setattr(getattr(extra_specs, resource + '_limits'),
                            key, type(value))
        extra_specs.cpu_limits.validate()
        extra_specs.memory_limits.validate()
        extra_specs.disk_io_limits.validate()
        extra_specs.vif_limits.validate()
        hw_version = flavor.extra_specs.get('vmware:hw_version')
        extra_specs.hw_version = hw_version
        hv_enabled = flavor.extra_specs.get('vmware:hv_enabled')
        extra_specs.hv_enabled = hv_enabled
        video_ram = image_meta.properties.get('hw_video_ram', 0)
        max_vram = int(flavor.extra_specs.get('hw_video:ram_max_mb', 0))

        if video_ram and video_ram:
            if video_ram > max_vram:
                raise exception.RequestedVRamTooHigh(req_vram=video_ram,
                                                 max_vram=max_vram)
            extra_specs.hw_video_ram = video_ram * units.Mi / units.Ki

        if CONF.vmware.pbm_enabled:
            storage_policy = flavor.extra_specs.get('vmware:storage_policy',
                    CONF.vmware.pbm_default_policy)
            extra_specs.storage_policy = storage_policy
        topology = hardware.get_best_cpu_topology(flavor, image_meta,
                                                  allow_threads=False)
        extra_specs.cores_per_socket = topology.cores
        return extra_specs

    def _get_esx_host_and_cookies(self, datastore, dc_name, file_path):
        hosts = datastore.get_connected_hosts(self._session)
        host = ds_obj.Datastore.choose_host(hosts)
        host_name = self._session._call_method(vutil, 'get_object_property',
                                               host, 'name')
        url = ds_obj.DatastoreURL('https', host_name, file_path, dc_name,
                                  datastore.name)
        cookie_header = url.get_transfer_ticket(self._session, 'PUT')
        name, value = cookie_header.split('=')
        # TODO(rgerganov): this is a hack to emulate cookiejar until we fix
        # oslo.vmware to accept plain http headers
        Cookie = collections.namedtuple('Cookie', ['name', 'value'])
        return host_name, [Cookie(name, value)]

    def _fetch_image_as_file(self, context, vi, image_ds_loc):
        """Download image as an individual file to host via HTTP PUT."""
        session = self._session

        LOG.debug("Downloading image file data %(image_id)s to "
                  "%(file_path)s on the data store "
                  "%(datastore_name)s",
                  {'image_id': vi.ii.image_id,
                   'file_path': image_ds_loc,
                   'datastore_name': vi.datastore.name},
                  instance=vi.instance)

        # try to get esx cookie to upload
        try:
            dc_name = 'ha-datacenter'
            host, cookies = self._get_esx_host_and_cookies(vi.datastore,
                                                        dc_name,
                                                        image_ds_loc.rel_path)
        except Exception as e:
            LOG.warning(_LW("Get esx cookies failed: %s"), e)
            dc_name = vi.dc_info.name
            host = self._session._host
            cookies = session.vim.client.options.transport.cookiejar

        images.fetch_image(
            context,
            vi.instance,
            host,
            session._port,
            dc_name,
            vi.datastore.name,
            image_ds_loc.rel_path,
            cookies=cookies)

    def _fetch_image_as_vapp(self, context, vi, _):
        """Download stream optimized image to host as a vApp."""

        vm_name = '%s (%s)' % (vi.ii.image_id, vi.datastore.name)

        LOG.debug("Downloading stream optimized image %(image_id)s to "
                  "%(vm_name)s on the data store "
                  "%(datastore_name)s as vApp",
                  {'image_id': vi.ii.image_id,
                   'vm_name': vm_name,
                   'datastore_name': vi.datastore.name},
                  instance=vi.instance)

        image_size, src_folder_ds_path = images.fetch_image_stream_optimized(
            context,
            vi.instance,
            self._session,
            vm_name,
            vi.datastore.name,
            self._get_project_folder(vi.dc_info, project_id=vi.ii.owner, type_='Images'),
            self._root_resource_pool)

        # The size of the image is different from the size of the virtual disk.
        # We want to use the latter. On vSAN this is the only way to get this
        # size because there is no VMDK descriptor.
        vi.ii.file_size = image_size
        self._cache_vm_image(vi, src_folder_ds_path)

    def _fetch_image_as_ova(self, context, vi, _):
        """Download root disk of an OVA image as streamOptimized."""

        vm_name = '%s (%s)' % (vi.ii.image_id, vi.datastore.name)

        image_size, src_folder_ds_path = images.fetch_image_ova(context,
                               vi.instance,
                               self._session,
                               vm_name,
                               vi.datastore.name,
                               self._get_project_folder(vi.dc_info, project_id=vi.ii.owner, type_='Images'),
                               self._root_resource_pool)

        try:
            ds_util.mkdir(self._session, vi.cache_image_folder, vi.dc_info.ref)
        except vexc.FileAlreadyExistsException:
            pass

        # The size of the image is different from the size of the virtual disk.
        # We want to use the latter. On vSAN this is the only way to get this
        # size because there is no VMDK descriptor.
        vi.ii.file_size = image_size
        self._cache_vm_image(vi, src_folder_ds_path)

    def _prepare_sparse_image(self, vi):
        tmp_dir_loc = vi.datastore.build_path(
                self._tmp_folder, uuidutils.generate_uuid())
        tmp_image_ds_loc = tmp_dir_loc.join(
                vi.ii.image_id, "tmp-sparse.vmdk")
        return tmp_dir_loc, tmp_image_ds_loc

    def _prepare_flat_image(self, vi):
        tmp_dir_loc = vi.datastore.build_path(
                self._tmp_folder, uuidutils.generate_uuid())
        tmp_image_ds_loc = tmp_dir_loc.join(
                vi.ii.image_id, vi.cache_image_path.basename)
        ds_util.mkdir(self._session, tmp_image_ds_loc.parent, vi.dc_info.ref)
        vm_util.create_virtual_disk(
                self._session, vi.dc_info.ref,
                vi.ii.adapter_type,
                vi.ii.disk_type,
                str(tmp_image_ds_loc),
                vi.ii.file_size_in_kb)
        flat_vmdk_name = vi.cache_image_path.basename.replace('.vmdk',
                                                              '-flat.vmdk')
        flat_vmdk_ds_loc = tmp_dir_loc.join(vi.ii.image_id, flat_vmdk_name)
        self._delete_datastore_file(str(flat_vmdk_ds_loc), vi.dc_info.ref)
        return tmp_dir_loc, flat_vmdk_ds_loc

    def _prepare_stream_optimized_image(self, vi):
        vm_name = "%s_%s" % (constants.IMAGE_VM_PREFIX,
                             uuidutils.generate_uuid())
        tmp_dir_loc = vi.datastore.build_path(vm_name)
        tmp_image_ds_loc = tmp_dir_loc.join("%s.vmdk" % tmp_dir_loc.basename)
        return tmp_dir_loc, tmp_image_ds_loc

    def _prepare_iso_image(self, vi):
        tmp_dir_loc = vi.datastore.build_path(
                self._tmp_folder, uuidutils.generate_uuid())
        tmp_image_ds_loc = tmp_dir_loc.join(
                vi.ii.image_id, vi.cache_image_path.basename)
        return tmp_dir_loc, tmp_image_ds_loc

    def _move_to_cache(self, dc_ref, src_folder_ds_path, dst_folder_ds_path):
        try:
            ds_util.file_move(self._session, dc_ref,
                              src_folder_ds_path, dst_folder_ds_path)
        except vexc.FileAlreadyExistsException:
            # Folder move has failed. This may be due to the fact that a
            # process or thread has already completed the operation.
            # Since image caching is synchronized, this can only happen
            # due to action external to the process.
            # In the event of a FileAlreadyExists we continue,
            # all other exceptions will be raised.
            LOG.warning(_LW("Destination %s already exists! Concurrent moves "
                            "can lead to unexpected results."),
                        dst_folder_ds_path)

    def _cache_sparse_image(self, vi, tmp_image_ds_loc):
        tmp_dir_loc = tmp_image_ds_loc.parent.parent
        converted_image_ds_loc = tmp_dir_loc.join(
                vi.ii.image_id, vi.cache_image_path.basename)
        # converts fetched image to preallocated disk
        vm_util.copy_virtual_disk(
                self._session,
                vi.dc_info.ref,
                str(tmp_image_ds_loc),
                str(converted_image_ds_loc))

        self._delete_datastore_file(str(tmp_image_ds_loc), vi.dc_info.ref)

        self._move_to_cache(vi.dc_info.ref,
                            tmp_image_ds_loc.parent,
                            vi.cache_image_folder)
        # The size of the image is different from the size of the virtual
        # disk. We want to use the latter.
        self._update_image_size(vi)

    def _cache_flat_image(self, vi, tmp_image_ds_loc):
        self._move_to_cache(vi.dc_info.ref,
                            tmp_image_ds_loc.parent,
                            vi.cache_image_folder)

    def _cache_vm_image(self, vi, tmp_image_ds_loc):
        try:
            dst_path = vi.cache_image_folder.join("%s.vmdk" % vi.ii.image_id)
            try:
                ds_util.mkdir(self._session, vi.cache_image_folder, vi.dc_info.ref)
            except vexc.FileAlreadyExistsException:
                pass
            try:
                ds_util.disk_move(self._session, vi.dc_info.ref,
                                tmp_image_ds_loc, dst_path)
            except vexc.FileAlreadyExistsException:
                pass
        finally:
            self._delete_datastore_file(str(ds_obj.DatastorePath.parse(tmp_image_ds_loc).parent), vi.dc_info.ref)

    def _cache_iso_image(self, vi, tmp_image_ds_loc):
        self._move_to_cache(vi.dc_info.ref,
                            tmp_image_ds_loc.parent,
                            vi.cache_image_folder)


    def _get_vm_config_info(self, instance, image_info,
                            extra_specs):
        """Captures all relevant information from the spawn parameters."""
        if (instance.root_gb != 0 and
                image_info.file_size > instance.root_gb * units.Gi):
            reason = _("Image disk size greater than requested disk size")
            raise exception.InstanceUnacceptable(instance_id=instance.uuid,
                                                 reason=reason)
        allowed_ds_types = ds_util.get_allowed_datastore_types(
            image_info.disk_type)
        datastore = ds_util.get_datastore(self._session,
                                          self._cluster,
                                          self._datastore_regex,
                                          extra_specs.storage_policy,
                                          allowed_ds_types)
        dc_info = self.get_datacenter_ref_and_name(datastore.ref)

        return VirtualMachineInstanceConfigInfo(instance,
                                                image_info,
                                                datastore,
                                                dc_info,
                                                self._imagecache,
                                                extra_specs)

    def _get_image_callbacks(self, vi):
        disk_type = vi.ii.disk_type

        if vi.ii.is_ova:
            image_fetch = self._fetch_image_as_ova
        elif disk_type == constants.DISK_TYPE_STREAM_OPTIMIZED:
            image_fetch = self._fetch_image_as_vapp
        else:
            image_fetch = self._fetch_image_as_file

        if vi.ii.is_ova or disk_type == constants.DISK_TYPE_STREAM_OPTIMIZED:
            image_prepare = lambda vi: (None, None)
            image_cache   = lambda vi, image_loc: None
        elif vi.ii.is_iso:
            image_prepare = self._prepare_iso_image
            image_cache = self._cache_iso_image
        elif disk_type == constants.DISK_TYPE_SPARSE:
            image_prepare = self._prepare_sparse_image
            image_cache = self._cache_sparse_image
        elif disk_type in constants.SUPPORTED_FLAT_VARIANTS:
            image_prepare = self._prepare_flat_image
            image_cache = self._cache_flat_image
        else:
            reason = _("disk type '%s' not supported") % disk_type
            raise exception.InvalidDiskInfo(reason=reason)
        return image_prepare, image_fetch, image_cache

    def _fetch_image_if_missing(self, context, vi):
        image_prepare, image_fetch, image_cache = self._get_image_callbacks(vi)
        LOG.debug("Processing image %s", vi.ii.image_id, instance=vi.instance)

        with lockutils.lock(str(vi.cache_image_path),
                            lock_file_prefix='nova-vmware-fetch_image'):
            self.check_cache_folder(vi.datastore.name, vi.datastore.ref)
            ds_browser = self._get_ds_browser(vi.datastore.ref)
            if not ds_util.file_exists(self._session, ds_browser,
                                       vi.cache_image_folder,
                                       vi.cache_image_path.basename):
                LOG.debug("Preparing fetch location", instance=vi.instance)
                tmp_dir_loc, tmp_image_ds_loc = image_prepare(vi)
                LOG.debug("Fetch image to %s", tmp_image_ds_loc,
                          instance=vi.instance)
                image_fetch(context, vi, tmp_image_ds_loc)
                LOG.debug("Caching image", instance=vi.instance)
                image_cache(vi, tmp_image_ds_loc)
                LOG.debug("Cleaning up location %s", str(tmp_dir_loc),
                          instance=vi.instance)
                if tmp_dir_loc:
                    self._delete_datastore_file(str(tmp_dir_loc), vi.dc_info.ref)

    def _create_and_attach_thin_disk(self, instance, vm_ref, dc_info, size,
                                     adapter_type, path):
        disk_type = constants.DISK_TYPE_THIN
        vm_util.create_virtual_disk(
                self._session, dc_info.ref,
                adapter_type,
                disk_type,
                path,
                size)

        self._volumeops.attach_disk_to_vm(
                vm_ref, instance,
                adapter_type, disk_type,
                path, size, False)

    def _create_ephemeral(self, bdi, instance, vm_ref, dc_info,
                          datastore, folder, adapter_type):
        ephemerals = None
        if bdi is not None:
            ephemerals = driver.block_device_info_get_ephemerals(bdi)
            for idx, eph in enumerate(ephemerals):
                size = eph['size'] * units.Mi
                at = eph.get('disk_bus') or adapter_type
                filename = vm_util.get_ephemeral_name(idx)
                path = str(ds_obj.DatastorePath(datastore.name, folder,
                                                filename))
                self._create_and_attach_thin_disk(instance, vm_ref, dc_info,
                                                  size, at, path)

        # There may be block devices defined but no ephemerals. In this case
        # we need to allocate an ephemeral disk if required
        if not ephemerals and instance.ephemeral_gb:
            size = instance.ephemeral_gb * units.Mi
            filename = vm_util.get_ephemeral_name(0)
            path = str(ds_obj.DatastorePath(datastore.name, folder,
                                             filename))
            self._create_and_attach_thin_disk(instance, vm_ref, dc_info, size,
                                              adapter_type, path)

    def _create_swap(self, bdi, instance, vm_ref, dc_info, datastore,
                     folder, adapter_type):
        swap = None
        filename = "swap.vmdk"
        path = str(ds_obj.DatastorePath(datastore.name, folder, filename))
        if bdi is not None:
            swap = driver.block_device_info_get_swap(bdi)
            if driver.swap_is_usable(swap):
                size = swap['swap_size'] * units.Ki
                self._create_and_attach_thin_disk(instance, vm_ref, dc_info,
                                                  size, adapter_type, path)
            else:
                # driver.block_device_info_get_swap returns
                # {'device_name': None, 'swap_size': 0} if swap is None
                # in block_device_info.  If block_device_info does not contain
                # a swap device, we need to reset swap to None, so we can
                # extract the swap_size from the instance's flavor.
                swap = None

        size = instance.flavor.swap * units.Ki
        if not swap and size > 0:
            self._create_and_attach_thin_disk(instance, vm_ref, dc_info, size,
                                              adapter_type, path)

    def _update_vnic_index(self, context, instance, network_info):
        if network_info:
            for index, vif in enumerate(network_info):
                self._network_api.update_instance_vnic_index(
                    context, instance, vif, index)

    def _update_image_size(self, vi):
        """Updates the file size of the specified image."""
        # The size of the Glance image is different from the deployed VMDK
        # size for sparse, streamOptimized and OVA images. We need to retrieve
        # the size of the flat VMDK and update the file_size property of the
        # image. This ensures that further operations involving size checks
        # and disk resizing will work as expected.
        ds_browser = self._get_ds_browser(vi.datastore.ref)
        flat_file = "%s-flat.vmdk" % vi.ii.image_id
        new_size = ds_util.file_size(self._session, ds_browser,
                                     vi.cache_image_folder, flat_file)
        if new_size is not None:
            vi.ii.file_size = new_size

    def spawn(self, context, instance, image_meta, injected_files,
              admin_password, network_info, block_device_info=None):

        client_factory = self._session.vim.client.factory
        image_info = images.VMwareImage.from_image(instance.image_ref,
                                                   image_meta)

        extra_specs = self._get_extra_specs(instance.flavor, image_meta)

        vi = self._get_vm_config_info(instance, image_info,
                                      extra_specs)

        metadata = self._get_instance_metadata(context, instance)
        # Creates the virtual machine. The virtual machine reference returned
        # is unique within Virtual Center.
        vm_ref = self.build_virtual_machine(instance,
                                            context,
                                            image_info,
                                            vi.dc_info,
                                            vi.datastore,
                                            network_info,
                                            extra_specs,
                                            metadata)

        # Cache the vm_ref. This saves a remote call to the VC. This uses the
        # instance uuid.
        vm_util.vm_ref_cache_update(instance.uuid, vm_ref)

        # Update the Neutron VNIC index
        self._update_vnic_index(context, instance, network_info)

        # Set the machine.id parameter of the instance to inject
        # the NIC configuration inside the VM
        if CONF.flat_injected:
            self._set_machine_id(client_factory, instance, network_info,
                                vm_ref=vm_ref)

        # Set the vnc configuration of the instance, vnc port starts from 5900
        if CONF.vnc.enabled:
            self._get_and_set_vnc_config(client_factory, instance, vm_ref)

        block_device_mapping = []
        if block_device_info is not None:
            block_device_mapping = driver.block_device_info_get_mapping(
                block_device_info)

        if instance.image_ref:
            self._imagecache.enlist_image(
                    image_info.image_id, vi.datastore, vi.dc_info.ref)
            self._fetch_image_if_missing(context, vi)

            if image_info.is_iso:
                self._use_iso_image(vm_ref, vi)
            elif image_info.linked_clone:
                self._use_disk_image_as_linked_clone(vm_ref, vi)
            else:
                self._use_disk_image_as_full_clone(vm_ref, vi)

        if block_device_mapping:
            msg = "Block device information present: %s" % block_device_info
            # NOTE(mriedem): block_device_info can contain an auth_password
            # so we have to scrub the message before logging it.
            LOG.debug(strutils.mask_password(msg), instance=instance)

            # Before attempting to attach any volume, make sure the
            # block_device_mapping (i.e. disk_bus) is valid
            self._is_bdm_valid(block_device_mapping)

            for disk in block_device_mapping:
                connection_info = disk['connection_info']
                adapter_type = disk.get('disk_bus') or vi.ii.adapter_type

                # TODO(hartsocks): instance is unnecessary, remove it
                # we still use instance in many locations for no other purpose
                # than logging, can we simplify this?
                if disk.get('boot_index') == 0:
                    self._volumeops.attach_root_volume(connection_info,
                        instance, vi.datastore.ref, adapter_type)
                else:
                    self._volumeops.attach_volume(connection_info,
                        instance, adapter_type)

        # Create ephemeral disks
        self._create_ephemeral(block_device_info, instance, vm_ref,
                               vi.dc_info, vi.datastore, instance.uuid,
                               vi.ii.adapter_type)
        self._create_swap(block_device_info, instance, vm_ref, vi.dc_info,
                          vi.datastore, instance.uuid, vi.ii.adapter_type)

        if configdrive.required_by(instance):
            self._configure_config_drive(
                    instance, vm_ref, vi.dc_info, vi.datastore,
                    injected_files, admin_password, network_info)

        # Rename the VM. This is done after the spec is created to ensure
        # that all of the files for the instance are under the directory
        # 'uuid' of the instance
        vm_util.rename_vm(self._session, vm_ref, instance)

        vm_util.power_on_instance(self._session, instance, vm_ref=vm_ref)

    def _is_bdm_valid(self, block_device_mapping):
        """Checks if the block device mapping is valid."""
        valid_bus = (constants.DEFAULT_ADAPTER_TYPE,
                     constants.ADAPTER_TYPE_BUSLOGIC,
                     constants.ADAPTER_TYPE_IDE,
                     constants.ADAPTER_TYPE_LSILOGICSAS,
                     constants.ADAPTER_TYPE_PARAVIRTUAL)

        for disk in block_device_mapping:
            adapter_type = disk.get('disk_bus')
            if (adapter_type is not None and adapter_type not in valid_bus):
                raise exception.UnsupportedHardware(model=adapter_type,
                                                    virt="vmware")

    def _create_config_drive(self, instance, injected_files, admin_password,
                             network_info, data_store_name, dc_name,
                             upload_folder, cookies):
        if CONF.config_drive_format != 'iso9660':
            reason = (_('Invalid config_drive_format "%s"') %
                      CONF.config_drive_format)
            raise exception.InstancePowerOnFailure(reason=reason)

        LOG.info(_LI('Using config drive for instance'), instance=instance)
        extra_md = {}
        if admin_password:
            extra_md['admin_pass'] = admin_password

        inst_md = instance_metadata.InstanceMetadata(instance,
                                                     content=injected_files,
                                                     extra_md=extra_md,
                                                     network_info=network_info)
        try:
            with configdrive.ConfigDriveBuilder(instance_md=inst_md) as cdb:
                with utils.tempdir() as tmp_path:
                    tmp_file = os.path.join(tmp_path, 'configdrive.iso')
                    cdb.make_drive(tmp_file)
                    upload_iso_path = "%s/configdrive.iso" % (
                        upload_folder)
                    images.upload_iso_to_datastore(
                        tmp_file, instance,
                        host=self._session._host,
                        port=self._session._port,
                        data_center_name=dc_name,
                        datastore_name=data_store_name,
                        cookies=cookies,
                        file_path=upload_iso_path)
                    return upload_iso_path
        except Exception as e:
            with excutils.save_and_reraise_exception():
                LOG.error(_LE('Creating config drive failed with error: %s'),
                          e, instance=instance)

    def _attach_cdrom_to_vm(self, vm_ref, instance,
                            datastore, file_path):
        """Attach cdrom to VM by reconfiguration."""
        client_factory = self._session.vim.client.factory
        devices = self._session._call_method(vutil,
                                             "get_object_property",
                                             vm_ref,
                                             "config.hardware.device")
        (controller_key, unit_number,
         controller_spec) = vm_util.allocate_controller_key_and_unit_number(
                                                    client_factory,
                                                    devices,
                                                    constants.ADAPTER_TYPE_IDE)
        cdrom_attach_config_spec = vm_util.get_cdrom_attach_config_spec(
                                    client_factory, datastore, file_path,
                                    controller_key, unit_number)
        if controller_spec:
            cdrom_attach_config_spec.deviceChange.append(controller_spec)

        LOG.debug("Reconfiguring VM instance to attach cdrom %s",
                  file_path, instance=instance)
        vm_util.reconfigure_vm(self._session, vm_ref, cdrom_attach_config_spec)
        LOG.debug("Reconfigured VM instance to attach cdrom %s",
                  file_path, instance=instance)

    def _create_vm_snapshot(self, instance, vm_ref, image_id=None):
        LOG.debug("Creating Snapshot of the VM instance", instance=instance)
        snapshot_task = self._session._call_method(
                    self._session.vim,
                    "CreateSnapshot_Task", vm_ref,
                    name="%s-snapshot" % (image_id or instance.uuid),
                    description="Taking Snapshot of the VM",
                    memory=False,
                    quiesce=True)
        self._session._wait_for_task(snapshot_task)
        LOG.debug("Created Snapshot of the VM instance", instance=instance)
        task_info = self._session._call_method(vutil,
                                               "get_object_property",
                                               snapshot_task,
                                               "info")
        snapshot = task_info.result
        return snapshot

    @retry_if_task_in_progress
    def _delete_vm_snapshot(self, instance, vm_ref, snapshot):
        LOG.debug("Deleting Snapshot of the VM instance", instance=instance)
        delete_snapshot_task = self._session._call_method(
                    self._session.vim,
                    "RemoveSnapshot_Task", snapshot,
                    removeChildren=False, consolidate=True)
        self._session._wait_for_task(delete_snapshot_task)
        LOG.debug("Deleted Snapshot of the VM instance", instance=instance)

    def _create_vm_clone(self, instance, vm_ref, snapshot_ref, dc_info,
                      disk_move_type=None, image_id=None, disks=None):
        """Clone VM to be deployed to same ds as source VM
        """
        image_id = image_id or uuidutils.generate_uuid()

        if disks:
            datastore = disks[0].device.backing.datastore
            datastore_name = ds_obj.DatastorePath.parse(disks[0].path).datastore
        else:
            vm_path_name = self._session._call_method(vutil, 'get_object_property',
                                                      vm_ref, 'summary.config.vmPathName')
            datastore_name = ds_obj.DatastorePath.parse(vm_path_name).datastore
            if disk_move_type == "createNewChildDiskBacking":
                datastore = None
            else:
                datastore = ds_util.get_datastore(self._session, cluster_ref,
                                     datastore_regex)


        vm_name = "%s_%s" % (constants.SNAPSHOT_VM_PREFIX,
                             image_id)
        client_factory = self._session.vim.client.factory
        rel_spec = vm_util.relocate_vm_spec(
                client_factory,
                datastore=datastore,
                host=None,
                disk_move_type=disk_move_type)
        config_spec = client_factory.create('ns0:VirtualMachineConfigSpec')
        config_spec.name = vm_name
        config_spec.annotation = "Created from %s" % (instance.uuid)
        config_spec.numCPUs = 1
        config_spec.numCoresPerSocket = 1
        config_spec.memoryMB = 16
        config_spec.uuid = image_id # Not instanceUuid,
                                    # as we need to import the same image in different datastores

        if disks:
            disk_devices = [vmdk_info.device.key for vmdk_info in disks]
            hardware_devices = self._session._call_method(vutil,
                                                    "get_object_property",
                                                    vm_ref,
                                                    "config.hardware.device")
            if hardware_devices.__class__.__name__ == "ArrayOfVirtualDevice":
                hardware_devices = hardware_devices.VirtualDevice

            device_change = []
            for device in hardware_devices:
                if getattr(device, 'macAddress', None) or \
                            device.__class__.__name__ == "VirtualDisk" and not device.key in disk_devices :
                    removal = client_factory.create('ns0:VirtualDeviceConfigSpec')
                    removal.device = device
                    removal.operation = 'remove'
                    device_change.append(removal)

            config_spec.deviceChange = device_change

        clone_spec = vm_util.clone_vm_spec(client_factory, rel_spec,
                power_on=False, snapshot=snapshot_ref, template=True,
                config=config_spec)

        LOG.debug("Cloning VM %s", vm_name, instance=instance)
        vm_clone_task = self._session._call_method(
                                self._session.vim,
                                "CloneVM_Task",
                                vm_ref,
                                folder=self._get_project_folder(dc_info, project_id=instance.project_id, type_='Images'),
                                name=vm_name,
                                spec=clone_spec)
        self._session._wait_for_task(vm_clone_task)
        LOG.info(_LI("Cloned VM %s"), vm_name,
                 instance=instance)
        task_info = self._session._call_method(vutil,
                                               "get_object_property",
                                               vm_clone_task,
                                               "info")
        return task_info.result


    def snapshot(self, context, instance, image_id, update_task_state):
        """Create snapshot from a running VM instance.

        Steps followed are:

        1. Get the name of the vmdk file which the VM points to right now.
           Can be a chain of snapshots, so we need to know the last in the
           chain.
        2. Create the snapshot. A new vmdk is created which the VM points to
           now. The earlier vmdk becomes read-only.
        3. Creates a linked clone VM from the snapshot
        4. Exports the disk in the link clone VM as a streamOptimized disk.
        5. Delete the linked clone VM
        6. Deletes the snapshot in original instance.
        """
        vm_ref = vm_util.get_vm_ref(self._session, instance)

        def _get_vm_and_vmdk_attribs():
            # Get the vmdk info that the VM is pointing to
            vmdk = vm_util.get_vmdk_info(self._session, vm_ref,
                                              instance.uuid)
            if not vmdk.path:
                LOG.debug("No root disk defined. Unable to snapshot.",
                          instance=instance)
                raise error_util.NoRootDiskDefined()

            lst_properties = ["datastore", "summary.config.guestId"]
            props = self._session._call_method(vutil,
                                               "get_object_properties_dict",
                                               vm_ref,
                                               lst_properties)
            os_type = props['summary.config.guestId']
            datastores = props['datastore']
            return (vmdk, datastores, os_type)

        vmdk, datastores, os_type = _get_vm_and_vmdk_attribs()
        ds_ref = datastores.ManagedObjectReference[0]
        dc_info = self.get_datacenter_ref_and_name(ds_ref)

        update_task_state(task_state=task_states.IMAGE_PENDING_UPLOAD)

        # Create a temporary VM, then export
        # the VM's root disk to glance via HttpNfc API
        snapshot_ref = None
        snapshot_vm_ref = None
        try:
            # If we do linked clones, we need to have a snapshot
            if CONF.vmware.clone_from_snapshot or not CONF.vmware.full_clone_snapshots:
                snapshot_ref = self._create_vm_snapshot(instance, vm_ref, image_id=image_id)

            if not CONF.vmware.full_clone_snapshots:
                disk_move_type = "createNewChildDiskBacking"
            else:
                disk_move_type = None

            snapshot_vm_ref = self._create_vm_clone(instance, vm_ref, snapshot_ref, dc_info,
                                                    disk_move_type=disk_move_type, image_id=image_id,
                                                    disks=[vmdk])

            update_task_state(task_state=task_states.IMAGE_UPLOADING,
                expected_state=task_states.IMAGE_PENDING_UPLOAD)

            images.upload_image_stream_optimized(
                context, image_id, instance, self._session, vm=snapshot_vm_ref,
                vmdk_size=vmdk.capacity_in_bytes)
        finally:
            if snapshot_vm_ref:
                vm_util.destroy_vm(self._session, instance, snapshot_vm_ref)

            # Deleting the snapshot after destroying the temporary VM created
            # based on it allows the instance vm's disks to be consolidated.
            # TODO(vui) Add handling for when vmdk volume is attached.
            if snapshot_ref:
                self._delete_vm_snapshot(instance, vm_ref, snapshot_ref)


    def reboot(self, instance, network_info, reboot_type="SOFT"):
        """Reboot a VM instance."""
        vm_ref = vm_util.get_vm_ref(self._session, instance)
        lst_properties = ["summary.guest.toolsStatus", "runtime.powerState",
                          "summary.guest.toolsRunningStatus"]
        props = self._session._call_method(vutil,
                                           "get_object_properties_dict",
                                           vm_ref,
                                           lst_properties)
        pwr_state = props['runtime.powerState']
        tools_status = props['summary.guest.toolsStatus']
        tools_running_status = props['summary.guest.toolsRunningStatus']

        # Raise an exception if the VM is not powered On.
        if pwr_state not in ["poweredOn"]:
            reason = _("instance is not powered on")
            raise exception.InstanceRebootFailure(reason=reason)

        # If latest vmware tools are installed in the VM, and that the tools
        # are running, then only do a guest reboot. Otherwise do a hard reset.
        if (tools_status == "toolsOk" and
                tools_running_status == "guestToolsRunning" and
                reboot_type == "SOFT"):
            LOG.debug("Rebooting guest OS of VM", instance=instance)
            self._session._call_method(self._session.vim, "RebootGuest",
                                       vm_ref)
            LOG.debug("Rebooted guest OS of VM", instance=instance)
        else:
            LOG.debug("Doing hard reboot of VM", instance=instance)
            reset_task = self._session._call_method(self._session.vim,
                                                    "ResetVM_Task", vm_ref)
            self._session._wait_for_task(reset_task)
            LOG.debug("Did hard reboot of VM", instance=instance)

    def _destroy_instance(self, context, instance, destroy_disks=True):
        # Destroy a VM instance
        try:
            vm_ref = vm_util.get_vm_ref(self._session, instance)

            server_group_info = vm_util._get_server_group(context, instance)
            if server_group_info:
                cluster = cluster_util.validate_vm_group(self._session, vm_ref)

                for key, group in enumerate(cluster.propSet[0].val.group):
                    if not hasattr(group, 'vm'):
                        continue

                    for vm in group.vm:
                        if vm.value == vm_ref.value and len(group.vm) == 1:
                            cluster_util.delete_vm_group(self._session, cluster.obj, cluster.propSet[0].val.group[key])
                            break
                    break

            lst_properties = ["config.files.vmPathName", "runtime.powerState",
                              "datastore"]
            props = self._session._call_method(vutil,
                                               "get_object_properties_dict",
                                               vm_ref,
                                               lst_properties)
            pwr_state = props['runtime.powerState']

            vm_config_pathname = props.get('config.files.vmPathName')
            vm_ds_path = None
            if vm_config_pathname is not None:
                vm_ds_path = ds_obj.DatastorePath.parse(
                        vm_config_pathname)

            # Power off the VM if it is in PoweredOn state.
            if pwr_state == "poweredOn":
                vm_util.power_off_instance(self._session, instance, vm_ref)

            # Un-register the VM
            try:
                LOG.debug("Unregistering the VM", instance=instance)
                self._session._call_method(self._session.vim,
                                           "UnregisterVM", vm_ref)
                LOG.debug("Unregistered the VM", instance=instance)
            except Exception as excep:
                LOG.warning(_LW("In vmwareapi:vmops:_destroy_instance, got "
                                "this exception while un-registering the VM: "
                                "%s"), excep)
            # Delete the folder holding the VM related content on
            # the datastore.
            if destroy_disks and vm_ds_path:
                try:
                    dir_ds_compliant_path = vm_ds_path.parent
                    LOG.debug("Deleting contents of the VM from "
                              "datastore %(datastore_name)s",
                              {'datastore_name': vm_ds_path.datastore},
                              instance=instance)
                    ds_ref_ret = props['datastore']
                    ds_ref = ds_ref_ret.ManagedObjectReference[0]
                    dc_info = self.get_datacenter_ref_and_name(ds_ref)
                    ds_util.file_delete(self._session,
                                        dir_ds_compliant_path,
                                        dc_info.ref)
                    LOG.debug("Deleted contents of the VM from "
                              "datastore %(datastore_name)s",
                              {'datastore_name': vm_ds_path.datastore},
                              instance=instance)
                except Exception:
                    LOG.warning(_LW("In vmwareapi:vmops:_destroy_instance, "
                                    "exception while deleting the VM contents "
                                    "from the disk"), exc_info=True)
        except exception.InstanceNotFound:
            LOG.warning(_LW('Instance does not exist on backend'),
                        instance=instance)
        except Exception:
            LOG.exception(_LE('Destroy instance failed'),
                          instance=instance)
        finally:
            vm_util.vm_ref_cache_delete(instance.uuid)

    def destroy(self, context, instance, destroy_disks=True):
        """Destroy a VM instance.

        Steps followed for each VM are:
        1. Power off, if it is in poweredOn state.
        2. Un-register.
        3. Delete the contents of the folder holding the VM related data.
        """
        LOG.debug("Destroying instance", instance=instance)
        self._destroy_instance(context, instance, destroy_disks=destroy_disks)
        LOG.debug("Instance destroyed", instance=instance)

    def pause(self, instance):
        msg = _("pause not supported for vmwareapi")
        raise NotImplementedError(msg)

    def unpause(self, instance):
        msg = _("unpause not supported for vmwareapi")
        raise NotImplementedError(msg)

    def suspend(self, instance):
        """Suspend the specified instance."""
        vm_ref = vm_util.get_vm_ref(self._session, instance)
        pwr_state = self._session._call_method(vutil,
                                               "get_object_property",
                                               vm_ref,
                                               "runtime.powerState")
        # Only PoweredOn VMs can be suspended.
        if pwr_state == "poweredOn":
            LOG.debug("Suspending the VM", instance=instance)
            suspend_task = self._session._call_method(self._session.vim,
                    "SuspendVM_Task", vm_ref)
            self._session._wait_for_task(suspend_task)
            LOG.debug("Suspended the VM", instance=instance)
        # Raise Exception if VM is poweredOff
        elif pwr_state == "poweredOff":
            reason = _("instance is powered off and cannot be suspended.")
            raise exception.InstanceSuspendFailure(reason=reason)
        else:
            LOG.debug("VM was already in suspended state. So returning "
                      "without doing anything", instance=instance)

    def resume(self, instance):
        """Resume the specified instance."""
        vm_ref = vm_util.get_vm_ref(self._session, instance)
        pwr_state = self._session._call_method(vutil,
                                               "get_object_property",
                                               vm_ref,
                                               "runtime.powerState")
        if pwr_state.lower() == "suspended":
            LOG.debug("Resuming the VM", instance=instance)
            suspend_task = self._session._call_method(
                                        self._session.vim,
                                       "PowerOnVM_Task", vm_ref)
            self._session._wait_for_task(suspend_task)
            LOG.debug("Resumed the VM", instance=instance)
        else:
            reason = _("instance is not in a suspended state")
            raise exception.InstanceResumeFailure(reason=reason)

    def _get_rescue_device(self, instance, vm_ref):
        hardware_devices = self._session._call_method(vutil,
                                                      "get_object_property",
                                                      vm_ref,
                                                      "config.hardware.device")
        return vm_util.find_rescue_device(hardware_devices,
                                          instance)

    def rescue(self, context, instance, network_info, image_meta):
        """Rescue the specified instance.

        Attach the image that the instance was created from and boot from it.
        """
        vm_ref = vm_util.get_vm_ref(self._session, instance)

        # Get the root disk vmdk object
        vmdk = vm_util.get_vmdk_info(self._session, vm_ref,
                                     uuid=instance.uuid)
        ds_ref = vmdk.device.backing.datastore
        datastore = ds_obj.get_datastore_by_ref(self._session, ds_ref)
        dc_info = self.get_datacenter_ref_and_name(datastore.ref)

        # Get the image details of the instance
        image_info = images.VMwareImage.from_image(image_meta.id,
                                                   image_meta)
        vi = VirtualMachineInstanceConfigInfo(instance,
                                              image_info,
                                              datastore,
                                              dc_info,
                                              self._imagecache)
        vm_util.power_off_instance(self._session, instance, vm_ref)

        # Fetch the image if it does not exist in the cache
        self._fetch_image_if_missing(context, vi)

        # Get the rescue disk path
        rescue_disk_path = datastore.build_path(instance.uuid,
                "%s-rescue.%s" % (image_info.image_id, image_info.file_type))

        # Copy the cached image to the be the rescue disk. This will be used
        # as the rescue disk for the instance.
        ds_util.disk_copy(self._session, dc_info.ref,
                          vi.cache_image_path, rescue_disk_path)
        # Attach the rescue disk to the instance
        self._volumeops.attach_disk_to_vm(vm_ref, instance, vmdk.adapter_type,
                                          vmdk.disk_type, rescue_disk_path)
        # Get the rescue device and configure the boot order to
        # boot from this device
        rescue_device = self._get_rescue_device(instance, vm_ref)
        factory = self._session.vim.client.factory
        boot_spec = vm_util.get_vm_boot_spec(factory, rescue_device)
        # Update the VM with the new boot order and power on
        vm_util.reconfigure_vm(self._session, vm_ref, boot_spec)
        vm_util.power_on_instance(self._session, instance, vm_ref=vm_ref)

    def unrescue(self, instance, power_on=True):
        """Unrescue the specified instance."""

        vm_ref = vm_util.get_vm_ref(self._session, instance)
        # Get the rescue device and detach it from the instance.
        try:
            rescue_device = self._get_rescue_device(instance, vm_ref)
        except exception.NotFound:
            with excutils.save_and_reraise_exception():
                LOG.error(_LE('Unable to access the rescue disk'),
                          instance=instance)
        vm_util.power_off_instance(self._session, instance, vm_ref)
        self._volumeops.detach_disk_from_vm(vm_ref, instance, rescue_device,
                                            destroy_disk=True)
        if power_on:
            vm_util.power_on_instance(self._session, instance, vm_ref=vm_ref)

    def power_off(self, instance):
        """Power off the specified instance.

        :param instance: nova.objects.instance.Instance
        """
        vm_util.power_off_instance(self._session, instance)

    def power_on(self, instance):
        vm_util.power_on_instance(self._session, instance)

    def _update_instance_progress(self, context, instance, step, total_steps):
        """Update instance progress percent to reflect current step number
        """
        # Divide the action's workflow into discrete steps and "bump" the
        # instance's progress field as each step is completed.
        #
        # For a first cut this should be fine, however, for large VM images,
        # the clone disk step begins to dominate the equation. A
        # better approximation would use the percentage of the VM image that
        # has been streamed to the destination host.
        progress = round(float(step) / total_steps * 100)
        instance_uuid = instance.uuid
        LOG.debug("Updating instance '%(instance_uuid)s' progress to"
                  " %(progress)d",
                  {'instance_uuid': instance_uuid, 'progress': progress},
                  instance=instance)
        instance.progress = progress
        instance.save()

    def _resize_vm(self, context, instance, vm_ref, flavor, image_meta):
        """Resizes the VM according to the flavor."""
        client_factory = self._session.vim.client.factory
        extra_specs = self._get_extra_specs(flavor, image_meta)
        metadata = self._get_instance_metadata(context, instance)
        vm_resize_spec = vm_util.get_vm_resize_spec(client_factory,
                                                    int(flavor.vcpus),
                                                    int(flavor.memory_mb),
                                                    extra_specs,
                                                    metadata=metadata)
        vm_util.reconfigure_vm(self._session, vm_ref, vm_resize_spec)

    def _resize_disk(self, instance, vm_ref, vmdk, flavor):
        if (flavor.root_gb > instance.root_gb and
            flavor.root_gb > vmdk.capacity_in_bytes / units.Gi):
            root_disk_in_kb = flavor.root_gb * units.Mi
            ds_ref = vmdk.device.backing.datastore
            dc_info = self.get_datacenter_ref_and_name(ds_ref)
            folder = ds_obj.DatastorePath.parse(vmdk.path).dirname
            datastore = ds_obj.DatastorePath.parse(vmdk.path).datastore
            resized_disk = str(ds_obj.DatastorePath(datastore, folder,
                               'resized.vmdk'))
            ds_util.disk_copy(self._session, dc_info.ref, vmdk.path,
                              str(resized_disk))
            self._extend_virtual_disk(instance, root_disk_in_kb, resized_disk,
                                      dc_info.ref)
            self._volumeops.detach_disk_from_vm(vm_ref, instance, vmdk.device)
            original_disk = str(ds_obj.DatastorePath(datastore, folder,
                                'original.vmdk'))
            ds_util.disk_move(self._session, dc_info.ref, vmdk.path,
                              original_disk)
            ds_util.disk_move(self._session, dc_info.ref, resized_disk,
                              vmdk.path)
            self._volumeops.attach_disk_to_vm(vm_ref, instance,
                                              vmdk.adapter_type,
                                              vmdk.disk_type, vmdk.path)

    def _remove_ephemerals_and_swap(self, vm_ref):
        devices = vm_util.get_ephemerals(self._session, vm_ref)
        swap = vm_util.get_swap(self._session, vm_ref)
        if swap is not None:
            devices.append(swap)

        if devices:
            vm_util.detach_devices_from_vm(self._session, vm_ref, devices)

    def _resize_create_ephemerals_and_swap(self, vm_ref, instance,
                                           block_device_info):
        vmdk = vm_util.get_vmdk_info(self._session, vm_ref,
                                     uuid=instance.uuid)
        if not vmdk.device:
            LOG.debug("No root disk attached!", instance=instance)
            return
        ds_ref = vmdk.device.backing.datastore
        datastore = ds_obj.get_datastore_by_ref(self._session, ds_ref)
        dc_info = self.get_datacenter_ref_and_name(ds_ref)
        folder = ds_obj.DatastorePath.parse(vmdk.path).dirname
        self._create_ephemeral(block_device_info, instance, vm_ref,
                               dc_info, datastore, folder, vmdk.adapter_type)
        self._create_swap(block_device_info, instance, vm_ref, dc_info,
                          datastore, folder, vmdk.adapter_type)

    def migrate_disk_and_power_off(self, context, instance, dest,
                                   flavor):
        """Transfers the disk of a running instance in multiple phases, turning
        off the instance before the end.
        """
        vm_ref = vm_util.get_vm_ref(self._session, instance)
        vmdk = vm_util.get_vmdk_info(self._session, vm_ref,
                                     uuid=instance.uuid)

        # Checks if the migration needs a disk resize down.
        if (flavor.root_gb < instance.root_gb or
            (flavor.root_gb != 0 and
             flavor.root_gb < vmdk.capacity_in_bytes / units.Gi)):
            reason = _("Unable to shrink disk.")
            raise exception.InstanceFaultRollback(
                exception.ResizeError(reason=reason))

        # TODO(garyk): treat dest parameter. Migration needs to be treated.

        # 0. Zero out the progress to begin
        self._update_instance_progress(context, instance,
                                       step=0,
                                       total_steps=RESIZE_TOTAL_STEPS)

        # 1. Power off the instance
        vm_util.power_off_instance(self._session, instance, vm_ref)
        self._update_instance_progress(context, instance,
                                       step=1,
                                       total_steps=RESIZE_TOTAL_STEPS)

        # 2. Reconfigure the VM properties
        self._resize_vm(context, instance, vm_ref, flavor, instance.image_meta)

        self._update_instance_progress(context, instance,
                                       step=2,
                                       total_steps=RESIZE_TOTAL_STEPS)

        # 3.Reconfigure the disk properties
        self._resize_disk(instance, vm_ref, vmdk, flavor)
        self._update_instance_progress(context, instance,
                                       step=3,
                                       total_steps=RESIZE_TOTAL_STEPS)

        # 4. Purge ephemeral and swap disks
        self._remove_ephemerals_and_swap(vm_ref)
        self._update_instance_progress(context, instance,
                                       step=4,
                                       total_steps=RESIZE_TOTAL_STEPS)

    def confirm_migration(self, migration, instance, network_info):
        """Confirms a resize, destroying the source VM."""
        vm_ref = vm_util.get_vm_ref(self._session, instance)
        vmdk = vm_util.get_vmdk_info(self._session, vm_ref,
                                     uuid=instance.uuid)
        if not vmdk.device:
            return
        ds_ref = vmdk.device.backing.datastore
        dc_info = self.get_datacenter_ref_and_name(ds_ref)
        folder = ds_obj.DatastorePath.parse(vmdk.path).dirname
        datastore = ds_obj.DatastorePath.parse(vmdk.path).datastore
        original_disk = ds_obj.DatastorePath(datastore, folder,
                                             'original.vmdk')
        ds_browser = self._get_ds_browser(ds_ref)
        if ds_util.file_exists(self._session, ds_browser,
                               original_disk.parent,
                               original_disk.basename):
            ds_util.disk_delete(self._session, dc_info.ref,
                                str(original_disk))

    def _revert_migration_update_disks(self, vm_ref, instance, vmdk,
                                       block_device_info):
        ds_ref = vmdk.device.backing.datastore
        dc_info = self.get_datacenter_ref_and_name(ds_ref)
        folder = ds_obj.DatastorePath.parse(vmdk.path).dirname
        datastore = ds_obj.DatastorePath.parse(vmdk.path).datastore
        original_disk = ds_obj.DatastorePath(datastore, folder,
                                             'original.vmdk')
        ds_browser = self._get_ds_browser(ds_ref)
        if ds_util.file_exists(self._session, ds_browser,
                               original_disk.parent,
                               original_disk.basename):
            self._volumeops.detach_disk_from_vm(vm_ref, instance,
                                                vmdk.device)
            ds_util.disk_delete(self._session, dc_info.ref, vmdk.path)
            ds_util.disk_move(self._session, dc_info.ref,
                              str(original_disk), vmdk.path)
            self._volumeops.attach_disk_to_vm(vm_ref, instance,
                                              vmdk.adapter_type,
                                              vmdk.disk_type, vmdk.path)
        # Reconfigure ephemerals
        self._remove_ephemerals_and_swap(vm_ref)
        self._resize_create_ephemerals_and_swap(vm_ref, instance,
                                                block_device_info)

    def finish_revert_migration(self, context, instance, network_info,
                                block_device_info, power_on=True):
        """Finish reverting a resize."""
        vm_ref = vm_util.get_vm_ref(self._session, instance)
        # Ensure that the VM is off
        vm_util.power_off_instance(self._session, instance, vm_ref)
        client_factory = self._session.vim.client.factory
        # Reconfigure the VM properties
        extra_specs = self._get_extra_specs(instance.flavor,
                                            instance.image_meta)
        metadata = self._get_instance_metadata(context, instance)
        vm_resize_spec = vm_util.get_vm_resize_spec(client_factory,
                                                    int(instance.vcpus),
                                                    int(instance.memory_mb),
                                                    extra_specs,
                                                    metadata=metadata)
        vm_util.reconfigure_vm(self._session, vm_ref, vm_resize_spec)

        vmdk = vm_util.get_vmdk_info(self._session, vm_ref,
                                     uuid=instance.uuid)
        if vmdk.device:
            self._revert_migration_update_disks(vm_ref, instance, vmdk,
                                                block_device_info)

        if power_on:
            vm_util.power_on_instance(self._session, instance)

    def finish_migration(self, context, migration, instance, disk_info,
                         network_info, image_meta, resize_instance=False,
                         block_device_info=None, power_on=True):
        """Completes a resize, turning on the migrated instance."""
        vm_ref = vm_util.get_vm_ref(self._session, instance)

        # 5. Update ephemerals if necessary
        self._resize_create_ephemerals_and_swap(vm_ref, instance,
                                                block_device_info)

        self._update_instance_progress(context, instance,
                                       step=5,
                                       total_steps=RESIZE_TOTAL_STEPS)
        # 6. Start VM
        if power_on:
            vm_util.power_on_instance(self._session, instance, vm_ref=vm_ref)

        self._update_instance_progress(context, instance,
                                       step=6,
                                       total_steps=RESIZE_TOTAL_STEPS)

    def _find_esx_host(self, cluster_ref, ds_ref):
        """Find ESX host in the specified cluster which is also connected to
        the specified datastore.
        """
        cluster_hosts = self._session._call_method(vutil,
                                                   'get_object_property',
                                                   cluster_ref, 'host')
        ds_hosts = self._session._call_method(vutil, 'get_object_property',
                                              ds_ref, 'host')
        for ds_host in ds_hosts.DatastoreHostMount:
            for cluster_host in cluster_hosts.ManagedObjectReference:
                if ds_host.key.value == cluster_host.value:
                    return cluster_host

    def _find_datastore_for_migration(self, instance, vm_ref, cluster_ref,
                                      datastore_regex):
        """Find datastore in the specified cluster where the instance will be
        migrated to. Return the current datastore if it is already connected to
        the specified cluster.
        """
        vmdk = vm_util.get_vmdk_info(self._session, vm_ref)
        ds_ref = vmdk.device.backing.datastore
        cluster_datastores = self._session._call_method(vutil,
                                                        'get_object_property',
                                                        cluster_ref,
                                                        'datastore')


        if not cluster_datastores:
            LOG.warn(_LW('No datastores found in the destination cluster'),
                     instance=instance)
            return
      
        return ds_util.get_datastore(self._session, cluster_ref,
                                     datastore_regex)

    def live_migration(self, context, instance, dest,
                       post_method, recover_method, block_migration,
                       migrate_data, server_data=None):

        if CONF.vmware.host_ip != migrate_data.host_ip:
            self.cross_vcenter_live_migration(context, instance, dest,
                           post_method, recover_method, block_migration,
                           migrate_data, server_data)
        else:
            LOG.debug("Live migration data %s", migrate_data, instance=instance)
            vm_ref = vm_util.get_vm_ref(self._session, instance)
            cluster_name = migrate_data.cluster_name
            cluster_ref = vm_util.get_cluster_ref_by_name(self._session,
                                                          cluster_name)
            if cluster_ref is None:
                LOG.error("Cannot find cluster %s", cluster_name,
                          instance=instance)
                raise exception.HostNotFound(host=dest)
            datastore_regex = migrate_data.datastore_regex
            if datastore_regex is not None:
                datastore_regex = re.compile(datastore_regex)
            res_pool_ref = vm_util.get_res_pool_ref(self._session, cluster_ref)
            if res_pool_ref is None:
                LOG.error("Cannot find resource pool", instance=instance)
                raise exception.HostNotFound(hostg24=dest)
            # find a datastore where the instance will be migrated to
            ds = self._find_datastore_for_migration(instance, vm_ref, cluster_ref,
                                                    datastore_regex)
            if ds is None:
                LOG.error("Cannot find datastore", instance=instance)
                raise exception.HostNotFound(host=dest)
            LOG.debug("Migrating instance to datastore %s", ds.name,
                      instance=instance)
            # find ESX host in the destination cluster which is connected to the
            # target datastore
            esx_host = self._find_esx_host(cluster_ref, ds.ref)
            if esx_host is None:
                LOG.error("Cannot find ESX host", instance=instance)
                raise exception.HostNotFound(host=dest)

            # Update networking backings

            self._network_api = network.API()
            network_info = self._network_api.get_instance_nw_info(context, instance)
            client_factory = self._session.vim.client.factory
            devices = []
            hardware_devices = self._session._call_method(
                vutil, "get_object_property", vm_ref, "config.hardware.device")
            image_meta = objects.ImageMeta.from_dict(
                utils.get_image_from_system_metadata(
                    instance.system_metadata))
            vif_model = image_meta.properties.get('hw_vif_model',
                                                  constants.DEFAULT_VIF_MODEL)
            for vif in network_info:
                vif_info = vmwarevif.get_vif_dict(
                    self._session, cluster_ref, vif_model, utils.is_neutron(), vif)
                device = vmwarevif.get_network_device(hardware_devices,
                                                      vif['address'])
                devices.append(vm_util.update_vif_spec(client_factory, vif_info,
                                                       device))

            LOG.debug("Migrating instance to cluster '%s', datastore '%s' and "
                      "ESX host '%s'", cluster_name, ds.name, esx_host,
                      instance=instance)

            service = self.get_migrate_service_info(migrate_data)

            try:
                vm_util.relocate_vm(self._session, service, vm_ref, res_pool_ref,
                                    ds.ref, esx_host, disk_move_type=None)
                LOG.info("Migrated instance to host %s", dest, instance=instance)
            except Exception:
                with excutils.save_and_reraise_exception():
                    recover_method(context, instance, dest, block_migration)
            post_method(context, instance, dest, block_migration)


    def cross_vcenter_live_migration(self, context, instance, dest,
                       post_method, recover_method, block_migration,
                       migrate_data, server_data=None):
        LOG.debug("Live migration data %s", migrate_data, instance=instance)
        vm_ref = vm_util.get_vm_ref(self._session, instance)
        cluster_name = migrate_data.cluster_name

        cluster_ref = server_data['cluster_ref']
        if cluster_ref is None:
            LOG.error("Cannot find cluster %s", cluster_name,
                      instance=instance)
            raise exception.HostNotFound(host=dest)
        datastore_regex = migrate_data.datastore_regex
        if datastore_regex is not None:
            datastore_regex = re.compile(datastore_regex)

        res_pool_ref = server_data['res_pool']
        res_pool_ref = vutil.get_moref(res_pool_ref, "ResourcePool")
        if res_pool_ref is None:
            LOG.error("Cannot find 1resource pool", instance=instance)
            raise exception.HostNotFound(hostg24=dest)

        ds = server_data['datastore']
        ds_ref = vutil.get_moref(ds, "Datastore")

        if ds is None:
            LOG.error("Cannot find datastore", instance=instance)
            raise exception.HostNotFound(host=dest)

        esx_host = server_data['host']
        host_ref = vutil.get_moref(esx_host, "HostSystem")

        if esx_host is None:
            LOG.error("Cannot find ESX host", instance=instance)
            raise exception.HostNotFound(host=dest)

        # Update networking backings
        devices = []

        hardware_devices = self._session._call_method(
            vutil, "get_object_property", vm_ref, "config.hardware.device")

        cluster_ref = vm_util.get_cluster_ref_by_name(self._session,
                                                      CONF.vmware.cluster_name)
        cluster_networks = self._session._call_method(vutil,
                                                   'get_object_property',
                                                   cluster_ref, 'network')

        for hardware_device in hardware_devices:
            for device in hardware_device[1]:
                for cn in cluster_networks[0]:
                    if hasattr(device, 'macAddress'):
                        if device.backing.port.portgroupKey == cn.value:
                            portgroup_ref = vutil.get_moref(cn, cn._type)
                            portgroup = self._session._call_method(vutil,
                                                       'get_object_property',
                                                       portgroup_ref.value, 'name')
                            dev = self._session.vim.client.factory.create('ns0:VirtualDeviceConfigSpec')
                            dev.operation = "edit"
                            dev.device = device
                            dev.device.backing = self._session.vim.client.factory.create(
                                'ns0:VirtualEthernetCardDistributedVirtualPortBackingInfo')
                            dev.device.backing.port = self._session.vim.client.factory.create(
                                'ns0:DistributedVirtualSwitchPortConnection')

                            for key, portgroup_key in enumerate(server_data['portgroup_key']):
                                if server_data['portgroup_name'][key] == CONF.vmware.default_portgroup:
                                    dev.device.backing.port.portgroupKey = portgroup_key
                                    dev.device.backing.port.switchUuid = server_data['dvs_uuid'][key]
                                    devices.append(dev)

        if len(devices) == 0:
            raise Exception('Devices property required by the relocation spec is empty!')

        service = self.get_migrate_service_info(migrate_data)
        try:
            vm_util.relocate_vm(self._session, service, vm_ref, res_pool_ref,
                                ds_ref, host_ref, disk_move_type=None, devices=devices[0])
            LOG.info("Migrated instance to host %s", dest, instance=instance)
        except Exception:
            with excutils.save_and_reraise_exception():
                recover_method(context, instance, dest, block_migration)

    def get_migrate_service_info(self, migrate_data):
        client_factory = self._session.vim.client.factory
        service = client_factory.create('ns0:ServiceLocator')
        service.url = 'https://' + migrate_data.host_ip
        service.instanceUuid = migrate_data.instance_uuid

        credentials = client_factory.create('ns0:ServiceLocatorNamePassword')
        credentials.username = migrate_data.host_username
        credentials.password = migrate_data.host_password
        service.credential = credentials
        service.sslThumbprint = migrate_data.thumbprint

        return service

    def poll_rebooting_instances(self, timeout, instances):
        """Poll for rebooting instances."""
        ctxt = nova_context.get_admin_context()

        instances_info = dict(instance_count=len(instances),
                timeout=timeout)

        if instances_info["instance_count"] > 0:
            LOG.info(_LI("Found %(instance_count)d hung reboots "
                         "older than %(timeout)d seconds"), instances_info)

        for instance in instances:
            LOG.info(_LI("Automatically hard rebooting"), instance=instance)
            self.compute_api.reboot(ctxt, instance, "HARD")

    def get_info(self, instance):
        """Return data about the VM instance."""
        vm_ref = vm_util.get_vm_ref(self._session, instance)

        lst_properties = ["summary.config.numCpu",
                    "summary.config.memorySizeMB",
                    "runtime.powerState"]
        try:
            vm_props = self._session._call_method(vutil,
                                                  "get_object_properties_dict",
                                                  vm_ref,
                                                  lst_properties)
        except vexc.ManagedObjectNotFoundException:
            raise exception.InstanceNotFound(instance_id=instance.uuid)
        max_mem = int(vm_props.get('summary.config.memorySizeMB', 0)) * 1024
        num_cpu = int(vm_props.get('summary.config.numCpu', 0))
        return hardware.InstanceInfo(
            state=VMWARE_POWER_STATES[vm_props['runtime.powerState']],
            max_mem_kb=max_mem,
            mem_kb=max_mem,
            num_cpu=num_cpu)

    def _get_diagnostics(self, instance):
        """Return data about VM diagnostics."""
        vm_ref = vm_util.get_vm_ref(self._session, instance)
        lst_properties = ["summary.config",
                          "summary.quickStats",
                          "summary.runtime"]
        vm_props = self._session._call_method(vutil,
                                              "get_object_properties_dict",
                                              vm_ref,
                                              lst_properties)
        data = {}
        # All of values received are objects. Convert them to dictionaries
        for value in vm_props.values():
            prop_dict = vim_util.object_to_dict(value, list_depth=1)
            data.update(prop_dict)
        return data

    def get_diagnostics(self, instance):
        """Return data about VM diagnostics."""
        data = self._get_diagnostics(instance)
        # Add a namespace to all of the diagnostsics
        return {'vmware:' + k: v for k, v in data.items()}

    def get_instance_diagnostics(self, instance):
        """Return data about VM diagnostics."""
        data = self._get_diagnostics(instance)
        state = data.get('powerState')
        if state:
            state = power_state.STATE_MAP[VMWARE_POWER_STATES[state]]
        uptime = data.get('uptimeSeconds', 0)
        config_drive = configdrive.required_by(instance)
        diags = diagnostics.Diagnostics(state=state,
                                        driver='vmwareapi',
                                        config_drive=config_drive,
                                        hypervisor_os='esxi',
                                        uptime=uptime)
        diags.memory_details.maximum = data.get('memorySizeMB', 0)
        diags.memory_details.used = data.get('guestMemoryUsage', 0)
        # TODO(garyk): add in cpu, nic and disk stats
        return diags

    def _get_vnc_console_connection(self, instance):
        """Return connection info for a vnc console."""
        vm_ref = vm_util.get_vm_ref(self._session, instance)
        opt_value = self._session._call_method(vutil,
                                               'get_object_property',
                                               vm_ref,
                                               vm_util.VNC_CONFIG_KEY)
        if opt_value:
            port = int(opt_value.value)
        else:
            raise exception.ConsoleTypeUnavailable(console_type='vnc')

        return {'port': port,
                'internal_access_path': None}

    @staticmethod
    def _get_machine_id_str(network_info):
        machine_id_str = ''
        for vif in network_info:
            # TODO(vish): add support for dns2
            # TODO(sateesh): add support for injection of ipv6 configuration
            network = vif['network']
            ip_v4 = netmask_v4 = gateway_v4 = broadcast_v4 = dns = None
            subnets_v4 = [s for s in network['subnets'] if s['version'] == 4]
            if len(subnets_v4) > 0:
                if len(subnets_v4[0]['ips']) > 0:
                    ip_v4 = subnets_v4[0]['ips'][0]
                if len(subnets_v4[0]['dns']) > 0:
                    dns = subnets_v4[0]['dns'][0]['address']

                netmask_v4 = str(subnets_v4[0].as_netaddr().netmask)
                gateway_v4 = subnets_v4[0]['gateway']['address']
                broadcast_v4 = str(subnets_v4[0].as_netaddr().broadcast)

            interface_str = ";".join([vif['address'],
                                      ip_v4 and ip_v4['address'] or '',
                                      netmask_v4 or '',
                                      gateway_v4 or '',
                                      broadcast_v4 or '',
                                      dns or ''])
            machine_id_str = machine_id_str + interface_str + '#'
        return machine_id_str

    def _set_machine_id(self, client_factory, instance, network_info,
                        vm_ref=None):
        """Set the machine id of the VM for guest tools to pick up
        and reconfigure the network interfaces.
        """
        if vm_ref is None:
            vm_ref = vm_util.get_vm_ref(self._session, instance)

        machine_id_change_spec = vm_util.get_machine_id_change_spec(
                                 client_factory,
                                 self._get_machine_id_str(network_info))

        LOG.debug("Reconfiguring VM instance to set the machine id",
                  instance=instance)
        vm_util.reconfigure_vm(self._session, vm_ref, machine_id_change_spec)
        LOG.debug("Reconfigured VM instance to set the machine id",
                  instance=instance)

    @utils.synchronized('vmware.get_and_set_vnc_port')
    def _get_and_set_vnc_config(self, client_factory, instance, vm_ref):
        """Set the vnc configuration of the VM."""
        port = vm_util.get_vnc_port(self._session)
        vnc_config_spec = vm_util.get_vnc_config_spec(
                                      client_factory, port)

        LOG.debug("Reconfiguring VM instance to enable vnc on "
                  "port - %(port)s", {'port': port},
                  instance=instance)
        vm_util.reconfigure_vm(self._session, vm_ref, vnc_config_spec)
        LOG.debug("Reconfigured VM instance to enable vnc on "
                  "port - %(port)s", {'port': port},
                  instance=instance)

    def _get_ds_browser(self, ds_ref):
        ds_browser = self._datastore_browser_mapping.get(ds_ref.value)
        if not ds_browser:
            ds_browser = self._session._call_method(vutil,
                                                    "get_object_property",
                                                    ds_ref,
                                                    "browser")
            self._datastore_browser_mapping[ds_ref.value] = ds_browser
        return ds_browser

    def _get_host_ref_from_name(self, host_name):
        """Get reference to the host with the name specified."""
        host_objs = self._session._call_method(vim_util, "get_objects",
                    "HostSystem", ["name"])
        vm_util._cancel_retrieve_if_necessary(self._session, host_objs)
        for host in host_objs:
            if hasattr(host, 'propSet'):
                if host.propSet[0].val == host_name:
                    return host.obj
        return None

    def _create_folder_if_missing(self, ds_name, ds_ref, folder):
        """Create a folder if it does not exist.

        Currently there are two folder that are required on the datastore
         - base folder - the folder to store cached images
         - temp folder - the folder used for snapshot management and
                         image uploading
        This method is aimed to be used for the management of those
        folders to ensure that they are created if they are missing.
        The ds_util method mkdir will be used to check if the folder
        exists. If this throws and exception 'FileAlreadyExistsException'
        then the folder already exists on the datastore.
        """
        path = ds_obj.DatastorePath(ds_name, folder)
        dc_info = self.get_datacenter_ref_and_name(ds_ref)
        try:
            ds_util.mkdir(self._session, path, dc_info.ref)
            LOG.debug("Folder %s created.", path)
        except vexc.FileAlreadyExistsException:
            # NOTE(hartsocks): if the folder already exists, that
            # just means the folder was prepped by another process.
            pass

    def check_cache_folder(self, ds_name, ds_ref):
        """Check that the cache folder exists."""
        self._create_folder_if_missing(ds_name, ds_ref, self._base_folder)

    def check_temp_folder(self, ds_name, ds_ref):
        """Check that the temp folder exists."""
        self._create_folder_if_missing(ds_name, ds_ref, self._tmp_folder)

    def inject_network_info(self, instance, network_info):
        """inject network info for specified instance."""
        # Set the machine.id parameter of the instance to inject
        # the NIC configuration inside the VM
        client_factory = self._session.vim.client.factory
        self._set_machine_id(client_factory, instance, network_info)

    def manage_image_cache(self, context, instances):
        if not CONF.remove_unused_base_images:
            LOG.debug("Image aging disabled. Aging will not be done.")
            return

        datastores = ds_util.get_available_datastores(self._session,
                                                      self._cluster,
                                                      self._datastore_regex)
        datastores_info = []
        for ds in datastores:
            dc_info = self.get_datacenter_ref_and_name(ds.ref)
            datastores_info.append((ds, dc_info))
        self._imagecache.update(context, instances, datastores_info)

    def _get_valid_vms_from_retrieve_result(self, retrieve_result):
        """Returns list of valid vms from RetrieveResult object."""
        lst_vm_names = []

        while retrieve_result:
            for vm in retrieve_result.objects:
                vm_uuid = None
                conn_state = None
                for prop in vm.propSet:
                    if prop.name == "runtime.connectionState":
                        conn_state = prop.val
                    elif prop.name == 'config.extraConfig["nvp.vm-uuid"]':
                        vm_uuid = prop.val.value
                # Ignore VM's that do not have nvp.vm-uuid defined
                if not vm_uuid:
                    continue
                # Ignoring the orphaned or inaccessible VMs
                if conn_state not in ["orphaned", "inaccessible"]:
                    lst_vm_names.append(vm_uuid)
            retrieve_result = self._session._call_method(vutil,
                                                         'continue_retrieval',
                                                         retrieve_result)
        return lst_vm_names

    def instance_exists(self, instance):
        try:
            vm_util.get_vm_ref(self._session, instance)
            return True
        except exception.InstanceNotFound:
            return False

    def attach_interface(self, instance, image_meta, vif):
        """Attach an interface to the instance."""
        vif_model = image_meta.properties.get('hw_vif_model',
                                              constants.DEFAULT_VIF_MODEL)
        vif_model = vm_util.convert_vif_model(vif_model)
        vif_info = vmwarevif.get_vif_dict(self._session, self._cluster,
                                          vif_model, utils.is_neutron(), vif)
        vm_ref = vm_util.get_vm_ref(self._session, instance)
        # Ensure that there is not a race with the port index management
        with lockutils.lock(instance.uuid,
                            lock_file_prefix='nova-vmware-hot-plug'):
            port_index = vm_util.get_attach_port_index(self._session, vm_ref)
            client_factory = self._session.vim.client.factory
            attach_config_spec = vm_util.get_network_attach_config_spec(
                                        client_factory, vif_info, port_index)
            LOG.debug("Reconfiguring VM to attach interface",
                      instance=instance)
            try:
                vm_util.reconfigure_vm(self._session, vm_ref,
                                       attach_config_spec)
            except Exception as e:
                LOG.error(_LE('Attaching network adapter failed. Exception: '
                              '%s'),
                          e, instance=instance)
                raise exception.InterfaceAttachFailed(
                        instance_uuid=instance.uuid)

            context = nova_context.get_admin_context()
            self._network_api.update_instance_vnic_index(
                context, instance, vif, port_index)

        LOG.debug("Reconfigured VM to attach interface", instance=instance)

    def detach_interface(self, instance, vif):
        """Detach an interface from the instance."""
        vm_ref = vm_util.get_vm_ref(self._session, instance)
        # Ensure that there is not a race with the port index management
        with lockutils.lock(instance.uuid,
                            lock_file_prefix='nova-vmware-hot-plug'):
            port_index = vm_util.get_vm_detach_port_index(self._session,
                                                          vm_ref,
                                                          vif['id'])
            if port_index is None:
                msg = _("No device with interface-id %s exists on "
                        "VM") % vif['id']
                raise exception.NotFound(msg)

            hardware_devices = self._session._call_method(
                                                    vutil,
                                                    "get_object_property",
                                                    vm_ref,
                                                    "config.hardware.device")
            device = vmwarevif.get_network_device(hardware_devices,
                                                  vif['address'])
            if device is None:
                msg = _("No device with MAC address %s exists on the "
                        "VM") % vif['address']
                raise exception.NotFound(msg)

            context = nova_context.get_admin_context()
            self._network_api.update_instance_vnic_index(
                context, instance, vif, None)

            client_factory = self._session.vim.client.factory
            detach_config_spec = vm_util.get_network_detach_config_spec(
                                        client_factory, device, port_index)
            LOG.debug("Reconfiguring VM to detach interface",
                      instance=instance)
            try:
                vm_util.reconfigure_vm(self._session, vm_ref,
                                       detach_config_spec)
            except Exception as e:
                LOG.error(_LE('Detaching network adapter failed. Exception: '
                              '%s'),
                          e, instance=instance)
                raise exception.InterfaceDetachFailed(
                        instance_uuid=instance.uuid)
        LOG.debug("Reconfigured VM to detach interface", instance=instance)

    def _use_disk_image_as_full_clone(self, vm_ref, vi):
        """Uses cached image disk by copying it into the VM directory."""

        instance_folder = vi.instance.uuid
        root_disk_name = "%s.vmdk" % vi.instance.uuid
        root_disk_ds_loc = vi.datastore.build_path(instance_folder,
                                                   root_disk_name)

        vm_util.copy_virtual_disk(
                self._session,
                vi.dc_info.ref,
                str(vi.cache_image_path),
                str(root_disk_ds_loc))

        self._extend_if_required(
                vi.dc_info, vi.ii, vi.instance, str(root_disk_ds_loc))

        self._volumeops.attach_disk_to_vm(
                vm_ref, vi.instance,
                vi.ii.adapter_type, vi.ii.disk_type,
                str(root_disk_ds_loc),
                vi.root_gb * units.Mi, False,
                disk_io_limits=vi._extra_specs.disk_io_limits)

    def _sized_image_exists(self, sized_disk_ds_loc, ds_ref):
        ds_browser = self._get_ds_browser(ds_ref)
        return ds_util.file_exists(
                self._session, ds_browser, sized_disk_ds_loc.parent,
                sized_disk_ds_loc.basename)

    def _use_disk_image_as_linked_clone(self, vm_ref, vi):
        """Uses cached image as parent of a COW child in the VM directory."""

        sized_image_disk_name = "%s.vmdk" % vi.ii.image_id
        if vi.root_gb > 0:
            sized_image_disk_name = "%s.%s.vmdk" % (vi.ii.image_id, vi.root_gb)
        sized_disk_ds_loc = vi.cache_image_folder.join(sized_image_disk_name)

        # Ensure only a single thread extends the image at once.
        # We do this by taking a lock on the name of the extended
        # image. This allows multiple threads to create resized
        # copies simultaneously, as long as they are different
        # sizes. Threads attempting to create the same resized copy
        # will be serialized, with only the first actually creating
        # the copy.
        #
        # Note that the object is in a per-nova cache directory,
        # so inter-nova locking is not a concern. Consequently we
        # can safely use simple thread locks.

        with lockutils.lock(str(sized_disk_ds_loc),
                            lock_file_prefix='nova-vmware-image'):

            if not self._sized_image_exists(sized_disk_ds_loc,
                                            vi.datastore.ref):
                LOG.debug("Copying root disk of size %sGb", vi.root_gb,
                          instance=vi.instance)
                try:
                    vm_util.copy_virtual_disk(
                            self._session,
                            vi.dc_info.ref,
                            str(vi.cache_image_path),
                            str(sized_disk_ds_loc))
                except Exception as e:
                    LOG.warning(_LW("Root disk file creation "
                                    "failed - %s"), e)
                    with excutils.save_and_reraise_exception():
                        LOG.error(_LE('Failed to copy cached '
                                      'image %(source)s to '
                                      '%(dest)s for resize: '
                                      '%(error)s'),
                                  {'source': vi.cache_image_path,
                                   'dest': sized_disk_ds_loc,
                                   'error': e})
                        try:
                            ds_util.file_delete(self._session,
                                                sized_disk_ds_loc,
                                                vi.dc_info.ref)
                        except vexc.FileNotFoundException:
                            # File was never created: cleanup not
                            # required
                            pass

                # Resize the copy to the appropriate size. No need
                # for cleanup up here, as _extend_virtual_disk
                # already does it
                self._extend_if_required(
                        vi.dc_info, vi.ii, vi.instance, str(sized_disk_ds_loc))

        # Associate the sized image disk to the VM by attaching to the VM a
        # COW child of said disk.
        self._volumeops.attach_disk_to_vm(
                vm_ref, vi.instance,
                vi.ii.adapter_type, vi.ii.disk_type,
                str(sized_disk_ds_loc),
                vi.root_gb * units.Mi, vi.ii.linked_clone,
                disk_io_limits=vi._extra_specs.disk_io_limits)

    def _use_iso_image(self, vm_ref, vi):
        """Uses cached image as a bootable virtual cdrom."""

        self._attach_cdrom_to_vm(
                vm_ref, vi.instance, vi.datastore.ref,
                str(vi.cache_image_path))

        # Optionally create and attach blank disk
        if vi.root_gb > 0:
            instance_folder = vi.instance.uuid
            root_disk_name = "%s.vmdk" % vi.instance.uuid
            root_disk_ds_loc = vi.datastore.build_path(instance_folder,
                                                       root_disk_name)

            # It is pointless to COW a blank disk
            linked_clone = False

            vm_util.create_virtual_disk(
                    self._session, vi.dc_info.ref,
                    vi.ii.adapter_type,
                    vi.ii.disk_type,
                    str(root_disk_ds_loc),
                    vi.root_gb * units.Mi)

            self._volumeops.attach_disk_to_vm(
                    vm_ref, vi.instance,
                    vi.ii.adapter_type, vi.ii.disk_type,
                    str(root_disk_ds_loc),
                    vi.root_gb * units.Mi, linked_clone,
                    disk_io_limits=vi._extra_specs.disk_io_limits)

    def get_datacenter_ref_and_name(self, ds_ref):
        """Get the datacenter name and the reference."""
        return ds_util.get_dc_info(self._session, ds_ref)

    def list_instances(self):
        """Lists the VM instances that are registered with vCenter cluster."""
        properties = ['runtime.connectionState',
                      'config.extraConfig["nvp.vm-uuid"]']
        LOG.debug("Getting list of instances from cluster %s",
                  self._cluster)
        vms = []
        if self._root_resource_pool:
            vms = self._session._call_method(
                vim_util, 'get_inner_objects', self._root_resource_pool, 'vm',
                'VirtualMachine', properties)
        lst_vm_names = self._get_valid_vms_from_retrieve_result(vms)

        LOG.debug("Got total of %s instances", str(len(lst_vm_names)))
        return lst_vm_names

    def get_vnc_console(self, instance):
        """Return connection info for a vnc console using vCenter logic."""

        # vCenter does not run virtual machines and does not run
        # a VNC proxy. Instead, you need to tell OpenStack to talk
        # directly to the ESX host running the VM you are attempting
        # to connect to via VNC.

        vnc_console = self._get_vnc_console_connection(instance)
        host_name = vm_util.get_host_name_for_vm(
                        self._session,
                        instance)
        vnc_console['host'] = host_name

        # NOTE: VM can move hosts in some situations. Debug for admins.
        LOG.debug("VM %(uuid)s is currently on host %(host_name)s",
                  {'uuid': instance.uuid, 'host_name': host_name},
                  instance=instance)
        return ctype.ConsoleVNC(**vnc_console)

    def get_mks_console(self, instance):
        vm_ref = vm_util.get_vm_ref(self._session, instance)
        ticket = self._session._call_method(self._session.vim,
                                            'AcquireTicket',
                                            vm_ref,
                                            ticketType='mks')
        thumbprint = ticket.sslThumbprint.replace(':', '').lower()
        mks_auth = {'ticket': ticket.ticket,
                    'cfgFile': ticket.cfgFile,
                    'thumbprint': thumbprint}
        internal_access_path = jsonutils.dumps(mks_auth)
        return ctype.ConsoleMKS(ticket.host, ticket.port, internal_access_path)<|MERGE_RESOLUTION|>--- conflicted
+++ resolved
@@ -76,9 +76,7 @@
                     'be shared between compute nodes. Note: this should only '
                     'be used when the compute nodes have a shared file '
                     'system.'),
-<<<<<<< HEAD
-    cfg.StrOpt('default_portgroup', help='Default portgroup for migration')
-=======
+    cfg.StrOpt('default_portgroup', help='Default portgroup for migration'),
     cfg.BoolOpt('full_clone_snapshots',
                 default=False,
                 help='Use full clones for creating image snapshots instead of linked clones.'
@@ -86,7 +84,6 @@
     cfg.BoolOpt('clone_from_snapshot',
                 default=True,
                 help='Create a snapshot of the VM before cloning it'),
->>>>>>> a5932a9a
     ]
 
 CONF = nova.conf.CONF

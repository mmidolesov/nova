# Copyright (c) 2013 Hewlett-Packard Development Company, L.P.
# Copyright (c) 2012 VMware, Inc.
# Copyright (c) 2011 Citrix Systems, Inc.
# Copyright 2011 OpenStack Foundation
#
#    Licensed under the Apache License, Version 2.0 (the "License"); you may
#    not use this file except in compliance with the License. You may obtain
#    a copy of the License at
#
#         http://www.apache.org/licenses/LICENSE-2.0
#
#    Unless required by applicable law or agreed to in writing, software
#    distributed under the License is distributed on an "AS IS" BASIS, WITHOUT
#    WARRANTIES OR CONDITIONS OF ANY KIND, either express or implied. See the
#    License for the specific language governing permissions and limitations
#    under the License.

"""
A connection to the VMware vCenter platform.
"""

import os
import re

from oslo_log import log as logging
from oslo_utils import excutils
from oslo_utils import units
from oslo_utils import versionutils as v_utils
from oslo_vmware import api
from oslo_vmware import exceptions as vexc
from oslo_vmware import pbm
from oslo_vmware import vim
from oslo_vmware import vim_util

from nova.compute import power_state
from nova.compute import task_states
from nova.compute import utils as compute_utils
import nova.conf
from nova import exception
from nova.i18n import _
from nova.objects import fields as obj_fields
import nova.privsep.path
from nova.virt import driver
from nova.virt.vmwareapi import constants
from nova.virt.vmwareapi import ds_util
from nova.virt.vmwareapi import error_util
from nova.virt.vmwareapi import host
from nova.virt.vmwareapi import vim_util as nova_vim_util
from nova.virt.vmwareapi import vm_util
from nova.virt.vmwareapi import vmops
from nova.virt.vmwareapi import volumeops
from oslo_serialization import jsonutils

LOG = logging.getLogger(__name__)

CONF = nova.conf.CONF

TIME_BETWEEN_API_CALL_RETRIES = 1.0
MAX_CONSOLE_BYTES = 100 * units.Ki


class VMwareVCDriver(driver.ComputeDriver):
    """The VC host connection object."""

    capabilities = {
        "has_imagecache": True,
        "supports_recreate": False,
        "supports_migrate_to_same_host": True,
        "resource_scheduling": True,
        "supports_attach_interface": True,
        "supports_multiattach": False
    }

    # Legacy nodename is of the form: <mo id>(<cluster name>)
    # e.g. domain-26(TestCluster)
    # We assume <mo id> consists of alphanumeric, _ and -.
    # We assume cluster name is everything between the first ( and the last ).
    # We pull out <mo id> for re-use.
    LEGACY_NODENAME = re.compile('([\w-]+)\(.+\)')

    # The vCenter driver includes API that acts on ESX hosts or groups
    # of ESX hosts in clusters or non-cluster logical-groupings.
    #
    # vCenter is not a hypervisor itself, it works with multiple
    # hypervisor host machines and their guests. This fact can
    # subtly alter how vSphere and OpenStack interoperate.

    def __init__(self, virtapi, scheme="https"):
        super(VMwareVCDriver, self).__init__(virtapi)
        self._nodename = []

        if (CONF.vmware.host_ip is None or
            CONF.vmware.host_username is None or
            CONF.vmware.host_password is None):
            raise Exception(_("Must specify host_ip, host_username and "
                              "host_password to use vmwareapi.VMwareVCDriver"))

        self._datastore_regex = None
        if CONF.vmware.datastore_regex:
            try:
                self._datastore_regex = re.compile(CONF.vmware.datastore_regex)
            except re.error:
                raise exception.InvalidInput(reason=
                    _("Invalid Regular Expression %s")
                    % CONF.vmware.datastore_regex)

        self._session = VMwareAPISession(scheme=scheme)

        self._check_min_version()

        # Update the PBM location if necessary
        if CONF.vmware.pbm_enabled:
            self._update_pbm_location()

        self._validate_configuration()
        self._cluster_name = CONF.vmware.cluster_name
        self._cluster_ref = vm_util.get_cluster_ref_by_name(self._session,
                                                            self._cluster_name)
        if self._cluster_ref is None:
            raise exception.NotFound(_("The specified cluster '%s' was not "
                                       "found in vCenter")
                                     % self._cluster_name)
        self._vcenter_uuid = self._get_vcenter_uuid()

        self._volumeops = volumeops.VMwareVolumeOps(self._session,
                                                    self._cluster_ref)
        self._vmops = vmops.VMwareVMOps(self._session,
                                        virtapi,
                                        self._volumeops,
                                        self._cluster_ref,
                                        datastore_regex=self._datastore_regex)
        if not CONF.vmware.multi_compute_nodes_support:
            self._nodename.append(self._create_nodename(self._cluster_ref.value))
        else:
            pc_result = self.get_available_esx_hosts()
            with vim_util.WithRetrieval(vim, pc_result) as pc_objects:
                for objContent in pc_objects:
                    props_in = {prop.name: prop.val for prop in objContent.propSet}
                    nodename = props_in.get("name", [])
                    self._vmops.add_esx_to_cache(nodename, objContent.obj)
                    self._nodename.append(nodename)

        self._vc_state = host.VCState(self._session,
                                      self._nodename,
                                      self._cluster_ref,
                                      self._datastore_regex)
        host_stats = self._vc_state.get_host_stats()
        self.capabilities['resource_scheduling'] = host_stats.get(
            'resource_scheduling')

        host_stats = self._vc_state.get_host_stats()
        self.capabilities['resource_scheduling'] = host_stats.get(
            'resource_scheduling')

        # Register the OpenStack extension
        self._register_openstack_extension()

    def get_available_esx_hosts(self):
        max_objects = 100
        vim = self._session.vim
        property_collector = vim.service_content.propertyCollector

        traversal_spec = vim_util.build_traversal_spec(
            vim.client.factory,
            "c_to_h",
            "ComputeResource",
            "host",
            False,
            [])

        object_spec = vim_util.build_object_spec(
            vim.client.factory,
            self._cluster_ref,
            [traversal_spec])
        property_spec = vim_util.build_property_spec(
            vim.client.factory,
            "HostSystem",
            ["name", "runtime.powerState"])

        property_filter_spec = vim_util.build_property_filter_spec(
            vim.client.factory,
            [property_spec],
            [object_spec])
        options = vim.client.factory.create('ns0:RetrieveOptions')
        options.maxObjects = max_objects

        pc_result = vim.RetrievePropertiesEx(property_collector, specSet=[property_filter_spec], options=options)
        return pc_result

    def _check_min_version(self):
        min_version = v_utils.convert_version_to_int(constants.MIN_VC_VERSION)
        next_min_ver = v_utils.convert_version_to_int(
            constants.NEXT_MIN_VC_VERSION)
        vc_version = vim_util.get_vc_version(self._session)
        LOG.info("VMware vCenter version: %s", vc_version)
        if v_utils.convert_version_to_int(vc_version) < min_version:
            raise exception.NovaException(
                _('Detected vCenter version %(version)s. Nova requires VMware '
                  'vCenter version %(min_version)s or greater.') % {
                      'version': vc_version,
                      'min_version': constants.MIN_VC_VERSION})
        elif v_utils.convert_version_to_int(vc_version) < next_min_ver:
            LOG.warning('Running Nova with a VMware vCenter version less '
                        'than %(version)s is deprecated. The required '
                        'minimum version of vCenter will be raised to '
                        '%(version)s in the 16.0.0 release.',
                        {'version': constants.NEXT_MIN_VC_VERSION})

    @property
    def need_legacy_block_device_info(self):
        return False

    def _update_pbm_location(self):
        if CONF.vmware.pbm_wsdl_location:
            pbm_wsdl_loc = CONF.vmware.pbm_wsdl_location
        else:
            version = vim_util.get_vc_version(self._session)
            pbm_wsdl_loc = pbm.get_pbm_wsdl_location(version)
        self._session.pbm_wsdl_loc_set(pbm_wsdl_loc)

    def _validate_configuration(self):
        if CONF.vmware.pbm_enabled:
            if not CONF.vmware.pbm_default_policy:
                raise error_util.PbmDefaultPolicyUnspecified()
            if not pbm.get_profile_id_by_name(
                            self._session,
                            CONF.vmware.pbm_default_policy):
                raise error_util.PbmDefaultPolicyDoesNotExist()
            if CONF.vmware.datastore_regex:
                LOG.warning("datastore_regex is ignored when PBM is enabled")
                self._datastore_regex = None

    def init_host(self, host):
        vim = self._session.vim
        if vim is None:
            self._session._create_session()

    def cleanup_host(self, host):
        self._session.logout()

    def _register_openstack_extension(self):
        # Register an 'OpenStack' extension in vCenter
        os_extension = self._session._call_method(vim_util, 'find_extension',
                                                  constants.EXTENSION_KEY)
        if os_extension is None:
            try:
                self._session._call_method(vim_util, 'register_extension',
                                           constants.EXTENSION_KEY,
                                           constants.EXTENSION_TYPE_INSTANCE)
                LOG.info('Registered extension %s with vCenter',
                         constants.EXTENSION_KEY)
            except vexc.VimFaultException as e:
                with excutils.save_and_reraise_exception() as ctx:
                    if 'InvalidArgument' in e.fault_list:
                        LOG.debug('Extension %s already exists.',
                                  constants.EXTENSION_KEY)
                        ctx.reraise = False
        else:
            LOG.debug('Extension %s already exists.', constants.EXTENSION_KEY)

    def cleanup(self, context, instance, network_info, block_device_info=None,
                destroy_disks=True, migrate_data=None, destroy_vifs=True):
        """Cleanup after instance being destroyed by Hypervisor."""
        pass

    def resume_state_on_host_boot(self, context, instance, network_info,
                                  block_device_info=None):
        """resume guest state when a host is booted."""
        # Check if the instance is running already and avoid doing
        # anything if it is.
        state = vm_util.get_vm_state(self._session, instance)
        ignored_states = [power_state.RUNNING, power_state.SUSPENDED]
        if state in ignored_states:
            return
        # Instance is not up and could be in an unknown state.
        # Be as absolute as possible about getting it back into
        # a known and running state.
        self.reboot(context, instance, network_info, 'hard',
                    block_device_info)

    def list_instance_uuids(self):
        """List VM instance UUIDs."""
        return self._vmops.list_instances()

    def list_instances(self):
        """List VM instances from the single compute node."""
        return self._vmops.list_instances()

    def migrate_disk_and_power_off(self, context, instance, dest,
                                   flavor, network_info,
                                   block_device_info=None,
                                   timeout=0, retry_interval=0):
        """Transfers the disk of a running instance in multiple phases, turning
        off the instance before the end.
        """
        # TODO(PhilDay): Add support for timeout (clean shutdown)
        return self._vmops.migrate_disk_and_power_off(context, instance,
                                                      dest, flavor)

    def confirm_migration(self, context, migration, instance, network_info):
        """Confirms a resize, destroying the source VM."""
        self._vmops.confirm_migration(migration, instance, network_info)

    def finish_revert_migration(self, context, instance, network_info,
                                block_device_info=None, power_on=True):
        """Finish reverting a resize, powering back on the instance."""
        self._vmops.finish_revert_migration(context, instance, network_info,
                                            block_device_info, power_on)

    def finish_migration(self, context, migration, instance, disk_info,
                         network_info, image_meta, resize_instance,
                         block_device_info=None, power_on=True):
        """Completes a resize, turning on the migrated instance."""
        self._vmops.finish_migration(context, migration, instance, disk_info,
                                     network_info, image_meta, resize_instance,
                                     block_device_info, power_on)

    def get_instance_disk_info(self, instance, block_device_info=None):
        pass

    def get_vnc_console(self, context, instance):
        """Return link to instance's VNC console using vCenter logic."""
        # vCenter does not actually run the VNC service
        # itself. You must talk to the VNC host underneath vCenter.
        return self._vmops.get_vnc_console(instance)

    def get_mks_console(self, context, instance):
        return self._vmops.get_mks_console(instance)

    def get_console_output(self, context, instance):
        if not CONF.vmware.serial_log_dir:
            LOG.error("The 'serial_log_dir' config option is not set!")
            return
        fname = instance.uuid.replace('-', '')
        path = os.path.join(CONF.vmware.serial_log_dir, fname)
        if not os.path.exists(path):
            LOG.warning('The console log is missing. Check your VSPC '
                        'configuration', instance=instance)
            return b""
        with open(path, 'rb') as fp:
            read_log_data, remaining = nova.privsep.path.last_bytes(
                fp, MAX_CONSOLE_BYTES)
            return read_log_data

    def _get_vcenter_uuid(self):
        """Retrieves the vCenter UUID."""

        about = self._session._call_method(nova_vim_util, 'get_about_info')
        return about.instanceUuid

    def _create_nodename(self, mo_id):
        """Return a nodename which uniquely describes a cluster.

        The name will be of the form:
          <mo id>.<vcenter uuid>
        e.g.
          domain-26.9d51f082-58a4-4449-beed-6fd205a5726b
        """

        return '%s.%s' % (mo_id, self._vcenter_uuid)

    def _get_available_resources(self, host_stats, nodename):
        return {'vcpus': host_stats[nodename]['vcpus'],
               'memory_mb': host_stats[nodename]['host_memory_total'],
               'local_gb': host_stats[nodename]['disk_total'],
               'vcpus_used': 0,
               'memory_mb_used': host_stats[nodename]['host_memory_total'] -
                                 host_stats[nodename]['host_memory_free'],
               'local_gb_used': host_stats[nodename]['disk_used'],
               'hypervisor_type': host_stats[nodename]['hypervisor_type'],
               'hypervisor_version': host_stats[nodename]['hypervisor_version'],
               'hypervisor_hostname': host_stats[nodename]['hypervisor_hostname'],
                # The VMWare driver manages multiple hosts, so there are
                # likely many different CPU models in use. As such it is
                # impossible to provide any meaningful info on the CPU
                # model of the "host"
<<<<<<< HEAD
               'cpu_info': jsonutils.dumps(host_stats[nodename]["cpu_model"]),
               'supported_instances': host_stats[nodename]['supported_instances'],
=======
               'cpu_info': jsonutils.dumps(host_stats["cpu_model"]),
               'supported_instances': host_stats['supported_instances'],
>>>>>>> 8725d64c
               'numa_topology': None,
               }

    def get_available_resource(self, nodename=None):
        """Retrieve resource info.

        This method is called when nova-compute launches, and
        as part of a periodic task.

        :returns: dictionary describing resources

        """
        host_stats = self._vc_state.get_host_stats(refresh=True)
        stats_dict = self._get_available_resources(host_stats, nodename)
        return stats_dict

    def get_cluster_metrics(self):
        cluster_ref = vm_util.get_cluster_ref_by_name(self._session, CONF.vmware.cluster_name)

        lst_properties = ["summary.quickStats"]
        self.cluster_metrics = {}
        self.cpu_usage = 0
        self.memory_usage = 0
        self.datastore_free_space = 0
        self.datastore_total = 0

        cluster_data = self._session._call_method(vim_util, 'get_object_properties_dict', cluster_ref,
                                                  ['host', 'datastore', 'summary'])

        for datastore in cluster_data['datastore'][0]:
            datastore_capacity = self._session._call_method(
                vim_util,
                "get_object_properties_dict",
                datastore,
                ['summary.freeSpace', 'summary.capacity'])
            self.datastore_free_space += datastore_capacity['summary.freeSpace']
            self.datastore_total += datastore_capacity['summary.capacity']

        for host in cluster_data['host'][0]:
            props = self._session._call_method(vim_util,
                                               "get_object_properties_dict",
                                               host,
                                               lst_properties)

            self.cpu_usage += props['summary.quickStats'].overallCpuUsage
            self.memory_usage += props['summary.quickStats'].overallMemoryUsage

        self.cluster_metrics['cpu_total'] = cluster_data['summary'].totalCpu
        self.cluster_metrics['cpu_used'] = self.cpu_usage
        self.cluster_metrics['cpu_free'] = cluster_data['summary'].totalCpu - self.cpu_usage
        self.cluster_metrics['memory_total'] = float(cluster_data['summary'].totalMemory / units.Mi)
        self.cluster_metrics['memory_used'] = self.memory_usage
        self.cluster_metrics['memory_free'] = self.cluster_metrics['memory_total'] - self.cluster_metrics['memory_used']
        self.cluster_metrics['datastore_total'] = float(self.datastore_total / units.Gi)
        self.cluster_metrics['datastore_used'] = float((self.datastore_total - self.datastore_free_space) / units.Gi)
        self.cluster_metrics['datastore_free'] = self.cluster_metrics['datastore_total'] - self.cluster_metrics[
            'datastore_used']

        perc = float(self.cluster_metrics['cpu_used']) / float(self.cluster_metrics['cpu_total'])
        self.cluster_metrics['cpu_percent'] = int(perc * 100)

        perc = float(self.cluster_metrics['memory_used'] / self.cluster_metrics['memory_total'])
        self.cluster_metrics['memory_percent'] = int(perc * 100)

        perc = float(self.cluster_metrics['datastore_used'] / units.G) / float(
            self.cluster_metrics['datastore_total'] / units.G)
        self.cluster_metrics['datastore_percent'] = int(perc * 100)

        return self.cluster_metrics

    def get_available_nodes(self, refresh=False):
        """Returns nodenames of all nodes managed by the compute service.

        This driver supports only one compute node.
        """
        return self._nodename

    def get_inventory(self, nodename):
        """Return a dict, keyed by resource class, of inventory information for
        the supplied node.
        """
        stats = vm_util.get_stats_from_cluster(self._session,
                                               self._cluster_ref)
        datastores = ds_util.get_available_datastores(self._session,
                                                      self._cluster_ref,
                                                      self._datastore_regex)
        total_disk_capacity = sum([ds.capacity for ds in datastores])
        max_free_space = max([ds.freespace for ds in datastores])
        reserved_disk_gb = compute_utils.convert_mb_to_ceil_gb(
            CONF.reserved_host_disk_mb)
        result = {
            obj_fields.ResourceClass.VCPU: {
                'total': stats['cpu']['vcpus'],
                'reserved': CONF.reserved_host_cpus,
                'min_unit': 1,
                'max_unit': stats['cpu']['max_vcpus_per_host'],
                'step_size': 1,
            },
            obj_fields.ResourceClass.MEMORY_MB: {
                'total': stats['mem']['total'],
                'reserved': CONF.reserved_host_memory_mb,
                'min_unit': 1,
                'max_unit': stats['mem']['max_mem_mb_per_host'],
                'step_size': 1,
            },
            obj_fields.ResourceClass.DISK_GB: {
                'total': total_disk_capacity // units.Gi,
                'reserved': reserved_disk_gb,
                'min_unit': 1,
                'max_unit': max_free_space // units.Gi,
                'step_size': 1,
            },
        }
        return result

    def spawn(self, context, instance, image_meta, injected_files,
              admin_password, allocations, network_info=None,
              block_device_info=None):
        """Create VM instance."""
        self._vmops.spawn(context, instance, image_meta, injected_files,
                          admin_password, network_info, block_device_info)

    def attach_volume(self, context, connection_info, instance, mountpoint,
                      disk_bus=None, device_type=None, encryption=None):
        """Attach volume storage to VM instance."""
        return self._volumeops.attach_volume(connection_info, instance)

    def detach_volume(self, context, connection_info, instance, mountpoint,
                      encryption=None):
        """Detach volume storage to VM instance."""
        # NOTE(claudiub): if context parameter is to be used in the future,
        # the _detach_instance_volumes method will have to be updated as well.
        return self._volumeops.detach_volume(connection_info, instance)

    def get_volume_connector(self, instance):
        """Return volume connector information."""
        return self._volumeops.get_volume_connector(instance)

    def get_host_ip_addr(self):
        """Returns the IP address of the vCenter host."""
        return CONF.vmware.host_ip

    def snapshot(self, context, instance, image_id, update_task_state):
        """Create snapshot from a running VM instance."""
        self._vmops.snapshot(context, instance, image_id, update_task_state)

    def reboot(self, context, instance, network_info, reboot_type,
               block_device_info=None, bad_volumes_callback=None):
        """Reboot VM instance."""
        self._vmops.reboot(instance, network_info, reboot_type)

    def _detach_instance_volumes(self, instance, block_device_info):
        # We need to detach attached volumes
        block_device_mapping = driver.block_device_info_get_mapping(
            block_device_info)
        if block_device_mapping:
            # Certain disk types, for example 'IDE' do not support hot
            # plugging. Hence we need to power off the instance and update
            # the instance state.
            self._vmops.power_off(instance)
            for disk in block_device_mapping:
                connection_info = disk['connection_info']
                try:
                    # NOTE(claudiub): Passing None as the context, as it is
                    # not currently used.
                    self.detach_volume(None, connection_info, instance,
                                       disk.get('device_name'))
                except exception.DiskNotFound:
                    LOG.warning('The volume %s does not exist!',
                                disk.get('device_name'),
                                instance=instance)
                except Exception as e:
                    with excutils.save_and_reraise_exception():
                        LOG.error("Failed to detach %(device_name)s. "
                                  "Exception: %(exc)s",
                                  {'device_name': disk.get('device_name'),
                                   'exc': e},
                                  instance=instance)

    def destroy(self, context, instance, network_info, block_device_info=None,
                destroy_disks=True):
        """Destroy VM instance."""

        # Destroy gets triggered when Resource Claim in resource_tracker
        # is not successful. When resource claim is not successful,
        # node is not set in instance. Perform destroy only if node is set
        if not instance.node:
            return

        # A resize uses the same instance on the VC. We do not delete that
        # VM in the event of a revert
        if instance.task_state == task_states.RESIZE_REVERTING:
            return

        # We need to detach attached volumes
        if block_device_info is not None:
            try:
                self._detach_instance_volumes(instance, block_device_info)
            except vexc.ManagedObjectNotFoundException:
                LOG.warning('Instance does not exists. Proceeding to '
                            'delete instance properties on datastore',
                            instance=instance)
        self._vmops.destroy(context, instance, destroy_disks)

    def pause(self, instance):
        """Pause VM instance."""
        self._vmops.pause(instance)

    def unpause(self, instance):
        """Unpause paused VM instance."""
        self._vmops.unpause(instance)

    def suspend(self, context, instance):
        """Suspend the specified instance."""
        self._vmops.suspend(instance)

    def resume(self, context, instance, network_info, block_device_info=None):
        """Resume the suspended VM instance."""
        self._vmops.resume(instance)

    def rescue(self, context, instance, network_info, image_meta,
               rescue_password):
        """Rescue the specified instance."""
        self._vmops.rescue(context, instance, network_info, image_meta)

    def unrescue(self, instance, network_info):
        """Unrescue the specified instance."""
        self._vmops.unrescue(instance)

    def power_off(self, instance, timeout=0, retry_interval=0):
        """Power off the specified instance."""
        self._vmops.power_off(instance, timeout, retry_interval)

    def power_on(self, context, instance, network_info,
                 block_device_info=None):
        """Power on the specified instance."""
        self._vmops.power_on(instance)

    def poll_rebooting_instances(self, timeout, instances):
        """Poll for rebooting instances."""
        self._vmops.poll_rebooting_instances(timeout, instances)

    def get_info(self, instance):
        """Return info about the VM instance."""
        return self._vmops.get_info(instance)

    def get_diagnostics(self, instance):
        """Return data about VM diagnostics."""
        return self._vmops.get_diagnostics(instance)

    def get_instance_diagnostics(self, instance):
        """Return data about VM diagnostics."""
        return self._vmops.get_instance_diagnostics(instance)

    def host_power_action(self, action):
        """Host operations not supported by VC driver.

        This needs to override the ESX driver implementation.
        """
        raise NotImplementedError()

    def host_maintenance_mode(self, host, mode):
        """Host operations not supported by VC driver.

        This needs to override the ESX driver implementation.
        """
        raise NotImplementedError()

    def set_host_enabled(self, enabled):
        """Host operations not supported by VC driver.

        This needs to override the ESX driver implementation.
        """
        raise NotImplementedError()

    def get_host_uptime(self):
        """Host uptime operation not supported by VC driver."""

        msg = _("Multiple hosts may be managed by the VMWare "
                "vCenter driver; therefore we do not return "
                "uptime for just one host.")
        raise NotImplementedError(msg)

    def inject_network_info(self, instance, nw_info):
        """inject network info for specified instance."""
        self._vmops.inject_network_info(instance, nw_info)

    def manage_image_cache(self, context, all_instances):
        """Manage the local cache of images."""
        self._vmops.manage_image_cache(context, all_instances)

    def instance_exists(self, instance):
        """Efficient override of base instance_exists method."""
        return self._vmops.instance_exists(instance)

    def attach_interface(self, context, instance, image_meta, vif):
        """Attach an interface to the instance."""
        self._vmops.attach_interface(context, instance, image_meta, vif)

    def detach_interface(self, context, instance, vif):
        """Detach an interface from the instance."""
        self._vmops.detach_interface(context, instance, vif)


class VMwareAPISession(api.VMwareAPISession):
    """Sets up a session with the VC/ESX host and handles all
    the calls made to the host.
    """
    def __init__(self, host_ip=CONF.vmware.host_ip,
                 host_port=CONF.vmware.host_port,
                 username=CONF.vmware.host_username,
                 password=CONF.vmware.host_password,
                 retry_count=CONF.vmware.api_retry_count,
                 scheme="https",
                 cacert=CONF.vmware.ca_file,
                 insecure=CONF.vmware.insecure,
                 pool_size=CONF.vmware.connection_pool_size):
        super(VMwareAPISession, self).__init__(
                host=host_ip,
                port=host_port,
                server_username=username,
                server_password=password,
                api_retry_count=retry_count,
                task_poll_interval=CONF.vmware.task_poll_interval,
                scheme=scheme,
                create_session=True,
                cacert=cacert,
                insecure=insecure,
                pool_size=pool_size)

    def _is_vim_object(self, module):
        """Check if the module is a VIM Object instance."""
        return isinstance(module, vim.Vim)

    def _call_method(self, module, method, *args, **kwargs):
        """Calls a method within the module specified with
        args provided.
        """
        if not self._is_vim_object(module):
            return self.invoke_api(module, method, self.vim, *args, **kwargs)
        else:
            return self.invoke_api(module, method, *args, **kwargs)

    def _wait_for_task(self, task_ref):
        """Return a Deferred that will give the result of the given task.
        The task is polled until it completes.
        """
        return self.wait_for_task(task_ref)<|MERGE_RESOLUTION|>--- conflicted
+++ resolved
@@ -374,13 +374,8 @@
                 # likely many different CPU models in use. As such it is
                 # impossible to provide any meaningful info on the CPU
                 # model of the "host"
-<<<<<<< HEAD
                'cpu_info': jsonutils.dumps(host_stats[nodename]["cpu_model"]),
                'supported_instances': host_stats[nodename]['supported_instances'],
-=======
-               'cpu_info': jsonutils.dumps(host_stats["cpu_model"]),
-               'supported_instances': host_stats['supported_instances'],
->>>>>>> 8725d64c
                'numa_topology': None,
                }
 

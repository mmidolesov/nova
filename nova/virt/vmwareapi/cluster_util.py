from oslo_vmware import vim_util as vutil
from nova import exception
from nova.i18n import _
from nova import utils
from nova.virt.vmwareapi import constants
from oslo_vmware import vim_util
from oslo_log import log as logging

LOG = logging.getLogger(__name__)

def reconfigure_cluster(session, cluster, config_spec):
    reconfig_task = session._call_method(session.vim, "ReconfigureComputeResource_Task", cluster, spec=config_spec,
                                         modify=True)
    session.wait_for_task(reconfig_task)


def _create_vm_group_spec(client_factory, group_info, vm_refs,
                          operation="add", group=None):
    group = group or client_factory.create('ns0:ClusterVmGroup')
<<<<<<< HEAD
    group.name = group_info.id
=======
    group.name = group_info.uuid
>>>>>>> fe3e0a7c

    # On vCenter UI, it is not possible to create VM group without
    # VMs attached to it. But, using APIs, it is possible to create
    # VM group without VMs attached. Therefore, check for existence
    # of vm attribute in the group to avoid exceptions
    if hasattr(group, 'vm'):
        group.vm += vm_refs
    else:
        group.vm = vm_refs

    group_spec = client_factory.create('ns0:ClusterGroupSpec')
    group_spec.operation = operation
    group_spec.info = group
    return [group_spec]


def _get_vm_group(cluster_config, group_info):
    if not hasattr(cluster_config, 'group'):
        return
    for group in cluster_config.group:
        if group.name == group_info.uuid:
            return group

def validate_vm_group(session, vm_ref):
    max_objects = 1
    vim = session.vim
    property_collector = vim.service_content.propertyCollector

    traversal_spec = vutil.build_traversal_spec(
        vim.client.factory,
        "v_to_r",
        "VirtualMachine",
        "resourcePool",
        False,
        [vutil.build_traversal_spec(vim.client.factory,
                                    "r_to_c",
                                    "ResourcePool",
                                    "parent",
                                    False,
                                    [])])

    object_spec = vutil.build_object_spec(
        vim.client.factory,
        vm_ref,
        [traversal_spec])
    property_spec = vutil.build_property_spec(
        vim.client.factory,
        "ClusterComputeResource",
        ["configurationEx"])

    property_filter_spec = vutil.build_property_filter_spec(
        vim.client.factory,
        [property_spec],
        [object_spec])
    options = vim.client.factory.create('ns0:RetrieveOptions')
    options.maxObjects = max_objects

    pc_result = vim.RetrievePropertiesEx(property_collector, specSet=[property_filter_spec], options=options)
    result = None
    """ Retrieving needed hardware properties from ESX hosts """
    with vutil.WithRetrieval(vim, pc_result) as pc_objects:
        for objContent in pc_objects:
            LOG.debug("Retrieving cluster: %s", objContent)
            result = objContent
            break

    return result


def delete_vm_group(session, cluster, vm_group):
    """ Add delete impl fro removing group if deleted vm is the last vm in a vm group"""
    client_factory = session.vim.client.factory
    group_spec = client_factory.create('ns0:ClusterGroupSpec')
    groups = []

    group_spec.info = vm_group
    group_spec.operation = "remove"
    group_spec.removeKey = vm_group.name
    groups.append(group_spec)

    config_spec = client_factory.create('ns0:ClusterConfigSpecEx')
    config_spec.groupSpec = groups
    reconfigure_cluster(session, cluster, config_spec)


@utils.synchronized('vmware-vm-group-policy')
def update_placement(session, cluster, vm_ref, group_info):
    """Updates cluster for vm placement using DRS"""
    cluster_config = session._call_method(
        vutil, "get_object_property", cluster, "configurationEx")

    if cluster_config:
        group = _get_vm_group(cluster_config, group_info)
        client_factory = session.vim.client.factory
        config_spec = client_factory.create('ns0:ClusterConfigSpecEx')

        if not group:
            """Creating group"""
            config_spec.groupSpec = _create_vm_group_spec(
                client_factory, group_info, [vm_ref], operation="add",
                group=group)

        if group:
            # VM group exists on the cluster which is assumed to be
            # created by VC admin. Add instance to this vm group and let
            # the placement policy defined by the VC admin take over
            config_spec.groupSpec = _create_vm_group_spec(
                client_factory, group_info, [vm_ref], operation="edit",
                group=group)

        # If server group policies are defined (by tenants), then
        # create/edit affinity/anti-affinity rules on cluster.
        # Note that this might be add-on to the existing vm group
        # (mentioned above) policy defined by VC admin i.e if VC admin has
        # restricted placement of VMs to a specific group of hosts, then
        # the server group policy from nova might further restrict to
        # individual hosts on a cluster
        if group_info.policies:
            # VM group does not exist on cluster
            policy = group_info.policies[0]
            rule_name = "%s-%s" % (group_info.uuid, policy)
            rule = _get_rule(cluster_config, rule_name)
            operation = "edit" if rule else "add"
            config_spec.rulesSpec = _create_cluster_rules_spec(
                client_factory, rule_name, [vm_ref], policy=policy,
                operation=operation, rule=rule)

    reconfigure_cluster(session, cluster, config_spec)


def _create_cluster_rules_spec(client_factory, name, vm_refs,
                               policy='affinity', operation="add",
                               rule=None):

    rules_spec = client_factory.create('ns0:ClusterRuleSpec')
    rules_spec.operation = operation
    if policy == 'affinity' or policy == 'soft-affinity':
        policy_class = 'ns0:ClusterAffinityRuleSpec'
    elif policy == 'anti-affinity' or policy == 'soft-anti-affinity':
        policy_class = 'ns0:ClusterAntiAffinityRuleSpec'
    else:
        msg = _('%s policy is not supported.') % policy
        raise exception.Invalid(msg)

    rules_info = client_factory.create(policy_class)
    rules_info.name = name
    rules_info.enabled = True
    rules_info.mandatory = True
    if operation == "edit":
        rules_info.vm = rule.vm + vm_refs
        rules_info.key = rule.key
        rules_info.ruleUuid = rule.ruleUuid
    else:
        rules_info.vm = vm_refs

    rules_spec.info = rules_info
    return rules_spec


def _get_rule(cluster_config, rule_name):
    if not hasattr(cluster_config, 'rule'):
        return
    for rule in cluster_config.rule:
        if rule.name == rule_name:
            return rule

def _is_drs_enabled(session, cluster):
    """Check if DRS is enabled on a given cluster"""
    drs_config = session._call_method(vim_util, "get_object_property", cluster,
                                      "configuration.drsConfig")
    if drs_config:
        if hasattr(drs_config, "enabled"):
            return drs_config["enabled"]

    return False<|MERGE_RESOLUTION|>--- conflicted
+++ resolved
@@ -17,11 +17,7 @@
 def _create_vm_group_spec(client_factory, group_info, vm_refs,
                           operation="add", group=None):
     group = group or client_factory.create('ns0:ClusterVmGroup')
-<<<<<<< HEAD
-    group.name = group_info.id
-=======
     group.name = group_info.uuid
->>>>>>> fe3e0a7c
 
     # On vCenter UI, it is not possible to create VM group without
     # VMs attached to it. But, using APIs, it is possible to create

--- conflicted
+++ resolved
@@ -1763,15 +1763,9 @@
 
                         if result in (build_results.FAILED,
                                       build_results.RESCHEDULED):
-<<<<<<< HEAD
-                            self._build_failed()
-                        else:
-                            self._failed_builds = 0
-=======
                             self._build_failed(node)
                         else:
                             self._build_succeeded(node)
->>>>>>> 65fee97a
 
         # NOTE(danms): We spawn here to return the RPC worker thread back to
         # the pool. Since what follows could take a really long time, we don't

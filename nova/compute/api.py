--- conflicted
+++ resolved
@@ -133,13 +133,8 @@
                 LOG.warn(msg)
                 raise quota.QuotaError(msg, "MetadataLimitExceeded")
 
-<<<<<<< HEAD
     def _check_create_parameters(self, context, instance_type,
                image_id, kernel_id=None, ramdisk_id=None,
-=======
-    def create(self, context, instance_type,
-               image_href, kernel_id=None, ramdisk_id=None,
->>>>>>> 05eb0abd
                min_count=1, max_count=1,
                display_name='', display_description='',
                key_name=None, key_data=None, security_group='default',
@@ -148,11 +143,6 @@
         """Verify all the input parameters regardless of the provisioning
         strategy being performed."""
 
-<<<<<<< HEAD
-=======
-        Verifies that quota and other arguments are valid.
-        """
->>>>>>> 05eb0abd
         if not instance_type:
             instance_type = instance_types.get_default_instance_type()
 
@@ -379,46 +369,6 @@
 
         return [dict(x.iteritems()) for x in instances]
 
-<<<<<<< HEAD
-    def smart_create(self, *args, **kwargs):
-        """
-        Ask the scheduler if we should do single shot instance requests
-        or all-at-once.
-=======
-            # NOTE(sandy): For now we're just going to pass in the
-            # instance_type record to the scheduler. In a later phase
-            # we'll be ripping this whole for-loop out and deferring the
-            # creation of the Instance record. At that point all this will
-            # change.
-            rpc.cast(context,
-                     FLAGS.scheduler_topic,
-                     {"method": "run_instance",
-                      "args": {"topic": FLAGS.compute_topic,
-                               "instance_id": instance_id,
-                               "request_spec": {
-                                        'instance_type': instance_type,
-                                        'filter':
-                                            'nova.scheduler.host_filter.'
-                                            'InstanceTypeFilter',
-                               },
-                               "availability_zone": availability_zone,
-                               "injected_files": injected_files,
-                               "admin_password": admin_password,
-                              },
-                     })
->>>>>>> 05eb0abd
-
-        Cache this information on first request and act accordingly.
-        """
-
-        if API.should_create_all_at_once == None:
-            API.should_create_all_at_once = \
-                    scheduler_api.should_create_all_at_once(context)
-
-        if API.should_create_all_at_once:
-            return self.create_all_at_once(*args, **kwargs)
-        return self.create(*args, **kwargs)
-
     def has_finished_migration(self, context, instance_id):
         """Returns true if an instance has a finished migration."""
         try:

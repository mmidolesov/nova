# vim: tabstop=4 shiftwidth=4 softtabstop=4

# Copyright 2010 United States Government as represented by the
# Administrator of the National Aeronautics and Space Administration.
# All Rights Reserved.
#
#    Licensed under the Apache License, Version 2.0 (the "License"); you may
#    not use this file except in compliance with the License. You may obtain
#    a copy of the License at
#
#         http://www.apache.org/licenses/LICENSE-2.0
#
#    Unless required by applicable law or agreed to in writing, software
#    distributed under the License is distributed on an "AS IS" BASIS, WITHOUT
#    WARRANTIES OR CONDITIONS OF ANY KIND, either express or implied. See the
#    License for the specific language governing permissions and limitations
#    under the License.
"""
Utility methods to resize, repartition, and modify disk images.

Includes injection of SSH PGP keys into authorized_keys file.

"""

import logging
import os
import tempfile

from nova import exception
from nova import flags


FLAGS = flags.FLAGS
flags.DEFINE_integer('minimum_root_size', 1024 * 1024 * 1024 * 10,
                     'minimum size in bytes of root partition')
flags.DEFINE_integer('block_size', 1024 * 1024 * 256,
                     'block_size to use for dd')


def partition(infile, outfile, local_bytes=0, resize=True,
              local_type='ext2', execute=None):
    """
    Turns a partition (infile) into a bootable drive image (outfile).

    The first 63 sectors (0-62) of the resulting image is a master boot record.
    Infile becomes the first primary partition.
    If local bytes is specified, a second primary partition is created and
    formatted as ext2.

    ::

        In the diagram below, dashes represent drive sectors.
        +-----+------. . .-------+------. . .------+
        | 0  a| b               c|d               e|
        +-----+------. . .-------+------. . .------+
        | mbr | primary partiton | local partition |
        +-----+------. . .-------+------. . .------+

    """
    sector_size = 512
    file_size = os.path.getsize(infile)
    if resize and file_size < FLAGS.minimum_root_size:
        last_sector = FLAGS.minimum_root_size / sector_size - 1
        execute('dd if=/dev/zero of=%s count=1 seek=%d bs=%d'
                % (infile, last_sector, sector_size))
        execute('e2fsck -fp %s' % infile, check_exit_code=False)
        execute('resize2fs %s' % infile)
        file_size = FLAGS.minimum_root_size
    elif file_size % sector_size != 0:
        logging.warn("Input partition size not evenly divisible by"
                     " sector size: %d / %d", file_size, sector_size)
    primary_sectors = file_size / sector_size
    if local_bytes % sector_size != 0:
        logging.warn("Bytes for local storage not evenly divisible"
                     " by sector size: %d / %d", local_bytes, sector_size)
    local_sectors = local_bytes / sector_size

    mbr_last = 62  # a
    primary_first = mbr_last + 1  # b
    primary_last = primary_first + primary_sectors - 1  # c
    local_first = primary_last + 1  # d
    local_last = local_first + local_sectors - 1  # e
    last_sector = local_last  # e

    # create an empty file
    execute('dd if=/dev/zero of=%s count=1 seek=%d bs=%d'
            % (outfile, mbr_last, sector_size))

    # make mbr partition
    execute('parted --script %s mklabel msdos' % outfile)

    # append primary file
    execute('dd if=%s of=%s bs=%s conv=notrunc,fsync oflag=append'
            % (infile, outfile, FLAGS.block_size))

    # make primary partition
    execute('parted --script %s mkpart primary %ds %ds'
            % (outfile, primary_first, primary_last))

    if local_bytes > 0:
        # make the file bigger
        execute('dd if=/dev/zero of=%s count=1 seek=%d bs=%d'
                % (outfile, last_sector, sector_size))
        # make and format local partition
        execute('parted --script %s mkpartfs primary %s %ds %ds'
                % (outfile, local_type, local_first, local_last))


def inject_data(image, key=None, net=None, partition=None, execute=None):
    """Injects a ssh key and optionally net data into a disk image.

    it will mount the image as a fully partitioned disk and attempt to inject
    into the specified partition number.

    If partition is not specified it mounts the image as a single partition.

    """
    out, err = execute('sudo losetup -f --show %s' % image)
    if err:
        raise exception.Error('Could not attach image to loopback: %s' % err)
    device = out.strip()
    try:
        if not partition is None:
            # create partition
            out, err = execute('sudo kpartx -a %s' % device)
            if err:
                raise exception.Error('Failed to load partition: %s' % err)
            mapped_device = '/dev/mapper/%sp%s' % (device.split('/')[-1],
                                                   partition)
        else:
            mapped_device = device
        out, err = execute('sudo tune2fs -c 0 -i 0 %s' % mapped_device)

        tmpdir = tempfile.mkdtemp()
        try:
            # mount loopback to dir
            out, err = execute(
                    'sudo mount %s %s' % (mapped_device, tmpdir))
            if err:
                raise exception.Error('Failed to mount filesystem: %s' % err)

            try:
                if key:
                    # inject key file
                    _inject_key_into_fs(key, tmpdir, execute=execute)
                if net:
                    _inject_net_into_fs(net, tmpdir, execute=execute)
            finally:
                # unmount device
                execute('sudo umount %s' % mapped_device)
        finally:
            # remove temporary directory
            execute('rmdir %s' % tmpdir)
            if not partition is None:
                # remove partitions
                execute('sudo kpartx -d %s' % device)
    finally:
        # remove loopback
        execute('sudo losetup -d %s' % device)


def _inject_key_into_fs(key, fs, execute=None):
    """Add the given public ssh key to root's authorized_keys.

    key is an ssh key string.
    fs is the path to the base of the filesystem into which to inject the key.
    """
    sshdir = os.path.join(os.path.join(fs, 'root'), '.ssh')
    execute('sudo mkdir -p %s' % sshdir)  # existing dir doesn't matter
    execute('sudo chown root %s' % sshdir)
    execute('sudo chmod 700 %s' % sshdir)
    keyfile = os.path.join(sshdir, 'authorized_keys')
    execute('sudo tee -a %s' % keyfile, '\n' + key.strip() + '\n')


def _inject_net_into_fs(net, fs, execute=None):
<<<<<<< HEAD
    netfile = os.path.join(os.path.join(os.path.join(
            fs, 'etc'), 'network'), 'interfaces')
    execute('sudo tee %s' % netfile, net)
=======
    """Inject /etc/network/interfaces into the filesystem rooted at fs.

    net is the contents of /etc/network/interfaces.
    """
    netdir = os.path.join(os.path.join(fs, 'etc'), 'network')
    yield execute('sudo mkdir -p %s' % netdir)  # existing dir doesn't matter
    yield execute('sudo chown root:root %s' % netdir)
    yield execute('sudo chmod 755 %s' % netdir)
    netfile = os.path.join(netdir, 'interfaces')
    yield execute('sudo tee %s' % netfile, net)
>>>>>>> 69d826ee
<|MERGE_RESOLUTION|>--- conflicted
+++ resolved
@@ -174,19 +174,13 @@
 
 
 def _inject_net_into_fs(net, fs, execute=None):
-<<<<<<< HEAD
-    netfile = os.path.join(os.path.join(os.path.join(
-            fs, 'etc'), 'network'), 'interfaces')
-    execute('sudo tee %s' % netfile, net)
-=======
     """Inject /etc/network/interfaces into the filesystem rooted at fs.
 
     net is the contents of /etc/network/interfaces.
     """
     netdir = os.path.join(os.path.join(fs, 'etc'), 'network')
-    yield execute('sudo mkdir -p %s' % netdir)  # existing dir doesn't matter
-    yield execute('sudo chown root:root %s' % netdir)
-    yield execute('sudo chmod 755 %s' % netdir)
+    execute('sudo mkdir -p %s' % netdir)  # existing dir doesn't matter
+    execute('sudo chown root:root %s' % netdir)
+    execute('sudo chmod 755 %s' % netdir)
     netfile = os.path.join(netdir, 'interfaces')
-    yield execute('sudo tee %s' % netfile, net)
->>>>>>> 69d826ee
+    execute('sudo tee %s' % netfile, net)
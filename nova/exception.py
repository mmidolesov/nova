--- conflicted
+++ resolved
@@ -698,7 +698,6 @@
     message = _("Could not load paste app '%(name)s' from %(path)s")
 
 
-<<<<<<< HEAD
 class VirtualStorageArrayNotFound(NotFound):
     message = _("Virtual Storage Array %(id)d could not be found.")
 
@@ -713,11 +712,11 @@
 
 class VirtualDiskTypeNotFoundByName(NotFound):
     message = _("Drive Type %(name)s could not be found.")
-=======
+
+
 class CannotResizeToSameSize(NovaException):
     message = _("When resizing, instances must change size!")
 
 
 class CannotResizeToSmallerSize(NovaException):
-    message = _("Resizing to a smaller size is not supported.")
->>>>>>> a8447412
+    message = _("Resizing to a smaller size is not supported.")
# vim: tabstop=4 shiftwidth=4 softtabstop=4

# Copyright 2010 United States Government as represented by the
# Administrator of the National Aeronautics and Space Administration.
# All Rights Reserved.
#
#    Licensed under the Apache License, Version 2.0 (the "License"); you may
#    not use this file except in compliance with the License. You may obtain
#    a copy of the License at
#
#         http://www.apache.org/licenses/LICENSE-2.0
#
#    Unless required by applicable law or agreed to in writing, software
#    distributed under the License is distributed on an "AS IS" BASIS, WITHOUT
#    WARRANTIES OR CONDITIONS OF ANY KIND, either express or implied. See the
#    License for the specific language governing permissions and limitations
#    under the License.
"""
Implementation of SQLAlchemy backend.
"""

import datetime
import warnings

from nova import db
from nova import exception
from nova import flags
from nova import utils
from nova.db.sqlalchemy import models
from nova.db.sqlalchemy.session import get_session
from sqlalchemy import or_
from sqlalchemy.exc import IntegrityError
from sqlalchemy.orm import joinedload
from sqlalchemy.orm import joinedload_all
from sqlalchemy.sql import exists
from sqlalchemy.sql import func
from sqlalchemy.sql.expression import literal_column

FLAGS = flags.FLAGS


def is_admin_context(context):
    """Indicates if the request context is an administrator."""
    if not context:
        warnings.warn(_('Use of empty request context is deprecated'),
                      DeprecationWarning)
        raise Exception('die')
    return context.is_admin


def is_user_context(context):
    """Indicates if the request context is a normal user."""
    if not context:
        return False
    if context.is_admin:
        return False
    if not context.user_id or not context.project_id:
        return False
    return True


def authorize_project_context(context, project_id):
    """Ensures that the request context has permission to access the
       given project.
    """
    if is_user_context(context):
        if not context.project:
            raise exception.NotAuthorized()
        elif context.project_id != project_id:
            raise exception.NotAuthorized()


def authorize_user_context(context, user_id):
    """Ensures that the request context has permission to access the
       given user.
    """
    if is_user_context(context):
        if not context.user:
            raise exception.NotAuthorized()
        elif context.user_id != user_id:
            raise exception.NotAuthorized()


def can_read_deleted(context):
    """Indicates if the context has access to deleted objects."""
    if not context:
        return False
    return context.read_deleted


def require_admin_context(f):
    """Decorator used to indicate that the method requires an
       administrator context.
    """
    def wrapper(*args, **kwargs):
        if not is_admin_context(args[0]):
            raise exception.NotAuthorized()
        return f(*args, **kwargs)
    return wrapper


def require_context(f):
    """Decorator used to indicate that the method requires either
       an administrator or normal user context.
    """
    def wrapper(*args, **kwargs):
        if not is_admin_context(args[0]) and not is_user_context(args[0]):
            raise exception.NotAuthorized()
        return f(*args, **kwargs)
    return wrapper


###################

@require_admin_context
def service_destroy(context, service_id):
    session = get_session()
    with session.begin():
        service_ref = service_get(context, service_id, session=session)
        service_ref.delete(session=session)

        if service_ref.topic == 'compute' and \
            len(service_ref.compute_node) != 0:
            for c in service_ref.compute_node:
                c.delete(session=session)


@require_admin_context
def service_get(context, service_id, session=None):
    if not session:
        session = get_session()

    result = session.query(models.Service).\
                     options(joinedload('compute_node')).\
                     filter_by(id=service_id).\
                     filter_by(deleted=can_read_deleted(context)).\
                     first()

    if not result:
        raise exception.NotFound(_('No service for id %s') % service_id)

    return result


@require_admin_context
def service_get_all(context, disabled=False):
    session = get_session()
    return session.query(models.Service).\
                   filter_by(deleted=can_read_deleted(context)).\
                   filter_by(disabled=disabled).\
                   all()


@require_admin_context
def service_get_all_by_topic(context, topic):
    session = get_session()
    return session.query(models.Service).\
                   filter_by(deleted=False).\
                   filter_by(disabled=False).\
                   filter_by(topic=topic).\
                   all()


@require_admin_context
def service_get_by_host_and_topic(context, host, topic):
    session = get_session()
    return session.query(models.Service).\
                   filter_by(deleted=False).\
                   filter_by(disabled=False).\
                   filter_by(host=host).\
                   filter_by(topic=topic).\
                   first()


@require_admin_context
def service_get_all_by_host(context, host):
    session = get_session()
    return session.query(models.Service).\
                   filter_by(deleted=False).\
                   filter_by(host=host).\
                   all()


@require_admin_context
def service_get_all_compute_by_host(context, host):
    topic = 'compute'
    session = get_session()
    result = session.query(models.Service).\
                  options(joinedload('compute_node')).\
                  filter_by(deleted=False).\
                  filter_by(host=host).\
                  filter_by(topic=topic).\
                  all()

    if not result:
        raise exception.NotFound(_("%s does not exist or is not "
                                   "a compute node.") % host)

    return result


@require_admin_context
def _service_get_all_topic_subquery(context, session, topic, subq, label):
    sort_value = getattr(subq.c, label)
    return session.query(models.Service, func.coalesce(sort_value, 0)).\
                   filter_by(topic=topic).\
                   filter_by(deleted=False).\
                   filter_by(disabled=False).\
                   outerjoin((subq, models.Service.host == subq.c.host)).\
                   order_by(sort_value).\
                   all()


@require_admin_context
def service_get_all_compute_sorted(context):
    session = get_session()
    with session.begin():
        # NOTE(vish): The intended query is below
        #             SELECT services.*, COALESCE(inst_cores.instance_cores,
        #                                         0)
        #             FROM services LEFT OUTER JOIN
        #             (SELECT host, SUM(instances.vcpus) AS instance_cores
        #              FROM instances GROUP BY host) AS inst_cores
        #             ON services.host = inst_cores.host
        topic = 'compute'
        label = 'instance_cores'
        subq = session.query(models.Instance.host,
                             func.sum(models.Instance.vcpus).label(label)).\
                       filter_by(deleted=False).\
                       group_by(models.Instance.host).\
                       subquery()
        return _service_get_all_topic_subquery(context,
                                               session,
                                               topic,
                                               subq,
                                               label)


@require_admin_context
def service_get_all_network_sorted(context):
    session = get_session()
    with session.begin():
        topic = 'network'
        label = 'network_count'
        subq = session.query(models.Network.host,
                             func.count(models.Network.id).label(label)).\
                       filter_by(deleted=False).\
                       group_by(models.Network.host).\
                       subquery()
        return _service_get_all_topic_subquery(context,
                                               session,
                                               topic,
                                               subq,
                                               label)


@require_admin_context
def service_get_all_volume_sorted(context):
    session = get_session()
    with session.begin():
        topic = 'volume'
        label = 'volume_gigabytes'
        subq = session.query(models.Volume.host,
                             func.sum(models.Volume.size).label(label)).\
                       filter_by(deleted=False).\
                       group_by(models.Volume.host).\
                       subquery()
        return _service_get_all_topic_subquery(context,
                                               session,
                                               topic,
                                               subq,
                                               label)


@require_admin_context
def service_get_by_args(context, host, binary):
    session = get_session()
    result = session.query(models.Service).\
                     filter_by(host=host).\
                     filter_by(binary=binary).\
                     filter_by(deleted=can_read_deleted(context)).\
                     first()
    if not result:
        raise exception.NotFound(_('No service for %(host)s, %(binary)s')
                % locals())

    return result


@require_admin_context
def service_create(context, values):
    service_ref = models.Service()
    service_ref.update(values)
    if not FLAGS.enable_new_services:
        service_ref.disabled = True
    service_ref.save()
    return service_ref


@require_admin_context
def service_update(context, service_id, values):
    session = get_session()
    with session.begin():
        service_ref = service_get(context, service_id, session=session)
        service_ref.update(values)
        service_ref.save(session=session)


###################


@require_admin_context
def compute_node_get(context, compute_id, session=None):
    if not session:
        session = get_session()

    result = session.query(models.ComputeNode).\
                     filter_by(id=compute_id).\
                     filter_by(deleted=can_read_deleted(context)).\
                     first()

    if not result:
        raise exception.NotFound(_('No computeNode for id %s') % compute_id)

    return result


@require_admin_context
def compute_node_create(context, values):
    compute_node_ref = models.ComputeNode()
    compute_node_ref.update(values)
    compute_node_ref.save()
    return compute_node_ref


@require_admin_context
def compute_node_update(context, compute_id, values):
    session = get_session()
    with session.begin():
        compute_ref = compute_node_get(context, compute_id, session=session)
        compute_ref.update(values)
        compute_ref.save(session=session)


###################


@require_admin_context
def certificate_get(context, certificate_id, session=None):
    if not session:
        session = get_session()

    result = session.query(models.Certificate).\
                     filter_by(id=certificate_id).\
                     filter_by(deleted=can_read_deleted(context)).\
                     first()

    if not result:
        raise exception.NotFound('No certificate for id %s' % certificate_id)

    return result


@require_admin_context
def certificate_create(context, values):
    certificate_ref = models.Certificate()
    for (key, value) in values.iteritems():
        certificate_ref[key] = value
    certificate_ref.save()
    return certificate_ref


@require_admin_context
def certificate_destroy(context, certificate_id):
    session = get_session()
    with session.begin():
        certificate_ref = certificate_get(context,
                                          certificate_id,
                                          session=session)
        certificate_ref.delete(session=session)


@require_admin_context
def certificate_get_all_by_project(context, project_id):
    session = get_session()
    return session.query(models.Certificate).\
                   filter_by(project_id=project_id).\
                   filter_by(deleted=False).\
                   all()


@require_admin_context
def certificate_get_all_by_user(context, user_id):
    session = get_session()
    return session.query(models.Certificate).\
                   filter_by(user_id=user_id).\
                   filter_by(deleted=False).\
                   all()


@require_admin_context
def certificate_get_all_by_user_and_project(_context, user_id, project_id):
    session = get_session()
    return session.query(models.Certificate).\
                   filter_by(user_id=user_id).\
                   filter_by(project_id=project_id).\
                   filter_by(deleted=False).\
                   all()


@require_admin_context
def certificate_update(context, certificate_id, values):
    session = get_session()
    with session.begin():
        certificate_ref = certificate_get(context,
                                          certificate_id,
                                          session=session)
        for (key, value) in values.iteritems():
            certificate_ref[key] = value
        certificate_ref.save(session=session)


###################


@require_context
def floating_ip_allocate_address(context, host, project_id):
    authorize_project_context(context, project_id)
    session = get_session()
    with session.begin():
        floating_ip_ref = session.query(models.FloatingIp).\
                                  filter_by(host=host).\
                                  filter_by(fixed_ip_id=None).\
                                  filter_by(project_id=None).\
                                  filter_by(deleted=False).\
                                  with_lockmode('update').\
                                  first()
        # NOTE(vish): if with_lockmode isn't supported, as in sqlite,
        #             then this has concurrency issues
        if not floating_ip_ref:
            raise db.NoMoreAddresses()
        floating_ip_ref['project_id'] = project_id
        session.add(floating_ip_ref)
    return floating_ip_ref['address']


@require_context
def floating_ip_create(context, values):
    floating_ip_ref = models.FloatingIp()
    floating_ip_ref.update(values)
    floating_ip_ref.save()
    return floating_ip_ref['address']


@require_context
def floating_ip_count_by_project(context, project_id):
    authorize_project_context(context, project_id)
    session = get_session()
    return session.query(models.FloatingIp).\
                   filter_by(project_id=project_id).\
                   filter_by(deleted=False).\
                   count()


@require_context
def floating_ip_fixed_ip_associate(context, floating_address, fixed_address):
    session = get_session()
    with session.begin():
        # TODO(devcamcar): How to ensure floating_id belongs to user?
        floating_ip_ref = floating_ip_get_by_address(context,
                                                     floating_address,
                                                     session=session)
        fixed_ip_ref = fixed_ip_get_by_address(context,
                                               fixed_address,
                                               session=session)
        floating_ip_ref.fixed_ip = fixed_ip_ref
        floating_ip_ref.save(session=session)


@require_context
def floating_ip_deallocate(context, address):
    session = get_session()
    with session.begin():
        # TODO(devcamcar): How to ensure floating id belongs to user?
        floating_ip_ref = floating_ip_get_by_address(context,
                                                     address,
                                                     session=session)
        floating_ip_ref['project_id'] = None
        floating_ip_ref.save(session=session)


@require_context
def floating_ip_destroy(context, address):
    session = get_session()
    with session.begin():
        # TODO(devcamcar): Ensure address belongs to user.
        floating_ip_ref = floating_ip_get_by_address(context,
                                                     address,
                                                     session=session)
        floating_ip_ref.delete(session=session)


@require_context
def floating_ip_disassociate(context, address):
    session = get_session()
    with session.begin():
        # TODO(devcamcar): Ensure address belongs to user.
        #                  Does get_floating_ip_by_address handle this?
        floating_ip_ref = floating_ip_get_by_address(context,
                                                     address,
                                                     session=session)
        fixed_ip_ref = floating_ip_ref.fixed_ip
        if fixed_ip_ref:
            fixed_ip_address = fixed_ip_ref['address']
        else:
            fixed_ip_address = None
        floating_ip_ref.fixed_ip = None
        floating_ip_ref.save(session=session)
    return fixed_ip_address


@require_admin_context
def floating_ip_get_all(context):
    session = get_session()
    return session.query(models.FloatingIp).\
                   options(joinedload_all('fixed_ip.instance')).\
                   filter_by(deleted=False).\
                   all()


@require_admin_context
def floating_ip_get_all_by_host(context, host):
    session = get_session()
    return session.query(models.FloatingIp).\
                   options(joinedload_all('fixed_ip.instance')).\
                   filter_by(host=host).\
                   filter_by(deleted=False).\
                   all()


@require_context
def floating_ip_get_all_by_project(context, project_id):
    authorize_project_context(context, project_id)
    session = get_session()
    return session.query(models.FloatingIp).\
                   options(joinedload_all('fixed_ip.instance')).\
                   filter_by(project_id=project_id).\
                   filter_by(deleted=False).\
                   all()


@require_context
def floating_ip_get_by_address(context, address, session=None):
    # TODO(devcamcar): Ensure the address belongs to user.
    if not session:
        session = get_session()

    result = session.query(models.FloatingIp).\
                   options(joinedload_all('fixed_ip.network')).\
                     filter_by(address=address).\
                     filter_by(deleted=can_read_deleted(context)).\
                     first()
    if not result:
        raise exception.NotFound('No floating ip for address %s' % address)

    return result


@require_context
def floating_ip_update(context, address, values):
    session = get_session()
    with session.begin():
        floating_ip_ref = floating_ip_get_by_address(context, address, session)
        for (key, value) in values.iteritems():
            floating_ip_ref[key] = value
        floating_ip_ref.save(session=session)


###################


@require_context
def fixed_ip_associate(context, address, instance_id):
    session = get_session()
    with session.begin():
        instance = instance_get(context, instance_id, session=session)
        fixed_ip_ref = session.query(models.FixedIp).\
                               filter_by(address=address).\
                               filter_by(deleted=False).\
                               filter_by(instance=None).\
                               with_lockmode('update').\
                               first()
        # NOTE(vish): if with_lockmode isn't supported, as in sqlite,
        #             then this has concurrency issues
        if not fixed_ip_ref:
            raise db.NoMoreAddresses()
        fixed_ip_ref.instance = instance
        session.add(fixed_ip_ref)


@require_admin_context
def fixed_ip_associate_pool(context, network_id, instance_id):
    session = get_session()
    with session.begin():
        network_or_none = or_(models.FixedIp.network_id == network_id,
                              models.FixedIp.network_id == None)
        fixed_ip_ref = session.query(models.FixedIp).\
                               filter(network_or_none).\
                               filter_by(reserved=False).\
                               filter_by(deleted=False).\
                               filter_by(instance=None).\
                               with_lockmode('update').\
                               first()
        # NOTE(vish): if with_lockmode isn't supported, as in sqlite,
        #             then this has concurrency issues
        if not fixed_ip_ref:
            raise db.NoMoreAddresses()
        if not fixed_ip_ref.network:
            fixed_ip_ref.network = network_get(context,
                                           network_id,
                                           session=session)
        fixed_ip_ref.instance = instance_get(context,
                                             instance_id,
                                             session=session)
        session.add(fixed_ip_ref)
    return fixed_ip_ref['address']


@require_context
def fixed_ip_create(_context, values):
    fixed_ip_ref = models.FixedIp()
    fixed_ip_ref.update(values)
    fixed_ip_ref.save()
    return fixed_ip_ref['address']


@require_context
def fixed_ip_disassociate(context, address):
    session = get_session()
    with session.begin():
        fixed_ip_ref = fixed_ip_get_by_address(context,
                                               address,
                                               session=session)
        fixed_ip_ref.instance = None
        fixed_ip_ref.save(session=session)


@require_admin_context
def fixed_ip_disassociate_all_by_timeout(_context, host, time):
    session = get_session()
    inner_q = session.query(models.Network.id).\
                      filter_by(host=host).\
                      subquery()
    result = session.query(models.FixedIp).\
                     filter(models.FixedIp.network_id.in_(inner_q)).\
                     filter(models.FixedIp.updated_at < time).\
                     filter(models.FixedIp.instance_id != None).\
                     filter_by(allocated=0).\
                     update({'instance_id': None,
                             'leased': 0})
    return result


@require_admin_context
def fixed_ip_get_all(context, session=None):
    if not session:
        session = get_session()
    result = session.query(models.FixedIp).all()
    if not result:
        raise exception.NotFound(_('No fixed ips defined'))

    return result


@require_admin_context
def fixed_ip_get_all_by_host(context, host=None):
    session = get_session()

    result = session.query(models.FixedIp).\
                    join(models.FixedIp.instance).\
                    filter_by(state=1).\
                    filter_by(host=host).\
                    all()

    if not result:
        raise exception.NotFound(_('No fixed ips for this host defined'))

    return result


@require_context
def fixed_ip_get_by_address(context, address, session=None):
    if not session:
        session = get_session()
    result = session.query(models.FixedIp).\
                     filter_by(address=address).\
                     filter_by(deleted=can_read_deleted(context)).\
                     options(joinedload('network')).\
                     options(joinedload('instance')).\
                     first()
    if not result:
        raise exception.NotFound(_('No floating ip for address %s') % address)

    if is_user_context(context):
        authorize_project_context(context, result.instance.project_id)

    return result


@require_context
def fixed_ip_get_instance(context, address):
    fixed_ip_ref = fixed_ip_get_by_address(context, address)
    return fixed_ip_ref.instance


@require_context
def fixed_ip_get_all_by_instance(context, instance_id):
    session = get_session()
    rv = session.query(models.FixedIp).\
                 filter_by(instance_id=instance_id).\
                 filter_by(deleted=False)
    if not rv:
        raise exception.NotFound(_('No address for instance %s') % instance_id)
    return rv


@require_context
def fixed_ip_get_instance_v6(context, address):
    session = get_session()
    mac = utils.to_mac(address)

    result = session.query(models.Instance).\
                     filter_by(mac_address=mac).\
                     first()
    return result


@require_admin_context
def fixed_ip_get_network(context, address):
    fixed_ip_ref = fixed_ip_get_by_address(context, address)
    return fixed_ip_ref.network


@require_context
def fixed_ip_update(context, address, values):
    session = get_session()
    with session.begin():
        fixed_ip_ref = fixed_ip_get_by_address(context,
                                               address,
                                               session=session)
        fixed_ip_ref.update(values)
        fixed_ip_ref.save(session=session)


###################


@require_context
def instance_create(context, values):
    """Create a new Instance record in the database.

    context - request context object
    values - dict containing column values.
    """
    metadata = values.get('metadata')
    metadata_refs = []
    if metadata:
        for metadata_item in metadata:
            metadata_ref = models.InstanceMetadata()
            metadata_ref.update(metadata_item)
            metadata_refs.append(metadata_ref)
    values['metadata'] = metadata_refs

    instance_ref = models.Instance()
    instance_ref.update(values)

    session = get_session()
    with session.begin():
        instance_ref.save(session=session)
    return instance_ref


@require_admin_context
def instance_data_get_for_project(context, project_id):
    session = get_session()
    result = session.query(func.count(models.Instance.id),
                           func.sum(models.Instance.vcpus)).\
                     filter_by(project_id=project_id).\
                     filter_by(deleted=False).\
                     first()
    # NOTE(vish): convert None to 0
    return (result[0] or 0, result[1] or 0)


@require_context
def instance_destroy(context, instance_id):
    session = get_session()
    with session.begin():
        session.query(models.Instance).\
                filter_by(id=instance_id).\
                update({'deleted': 1,
                        'deleted_at': datetime.datetime.utcnow(),
                        'updated_at': literal_column('updated_at')})
        session.query(models.SecurityGroupInstanceAssociation).\
                filter_by(instance_id=instance_id).\
                update({'deleted': 1,
                        'deleted_at': datetime.datetime.utcnow(),
                        'updated_at': literal_column('updated_at')})
        session.query(models.InstanceMetadata).\
                filter_by(instance_id=instance_id).\
                update({'deleted': 1,
                        'deleted_at': datetime.datetime.utcnow(),
                        'updated_at': literal_column('updated_at')})


@require_context
def instance_get(context, instance_id, session=None):
    if not session:
        session = get_session()
    result = None

    if is_admin_context(context):
        result = session.query(models.Instance).\
                         options(joinedload_all('fixed_ip.floating_ips')).\
                         options(joinedload_all('security_groups.rules')).\
                         options(joinedload('volumes')).\
                         options(joinedload_all('fixed_ip.network')).\
                         options(joinedload('metadata')).\
                         filter_by(id=instance_id).\
                         filter_by(deleted=can_read_deleted(context)).\
                         first()
    elif is_user_context(context):
        result = session.query(models.Instance).\
                         options(joinedload_all('fixed_ip.floating_ips')).\
                         options(joinedload_all('security_groups.rules')).\
                         options(joinedload('volumes')).\
                         options(joinedload('metadata')).\
                         filter_by(project_id=context.project_id).\
                         filter_by(id=instance_id).\
                         filter_by(deleted=False).\
                         first()
    if not result:
        raise exception.InstanceNotFound(_('Instance %s not found')
                                         % instance_id,
                                         instance_id)

    return result


@require_admin_context
def instance_get_all(context):
    session = get_session()
    return session.query(models.Instance).\
                   options(joinedload_all('fixed_ip.floating_ips')).\
                   options(joinedload('security_groups')).\
                   options(joinedload_all('fixed_ip.network')).\
                   filter_by(deleted=can_read_deleted(context)).\
                   all()


@require_admin_context
def instance_get_all_by_user(context, user_id):
    session = get_session()
    return session.query(models.Instance).\
                   options(joinedload_all('fixed_ip.floating_ips')).\
                   options(joinedload('security_groups')).\
                   options(joinedload_all('fixed_ip.network')).\
                   filter_by(deleted=can_read_deleted(context)).\
                   filter_by(user_id=user_id).\
                   all()


@require_admin_context
def instance_get_all_by_host(context, host):
    session = get_session()
    return session.query(models.Instance).\
                   options(joinedload_all('fixed_ip.floating_ips')).\
                   options(joinedload('security_groups')).\
                   options(joinedload_all('fixed_ip.network')).\
                   filter_by(host=host).\
                   filter_by(deleted=can_read_deleted(context)).\
                   all()


@require_context
def instance_get_all_by_project(context, project_id):
    authorize_project_context(context, project_id)

    session = get_session()
    return session.query(models.Instance).\
                   options(joinedload_all('fixed_ip.floating_ips')).\
                   options(joinedload('security_groups')).\
                   options(joinedload_all('fixed_ip.network')).\
                   filter_by(project_id=project_id).\
                   filter_by(deleted=can_read_deleted(context)).\
                   all()


@require_context
def instance_get_all_by_reservation(context, reservation_id):
    session = get_session()

    if is_admin_context(context):
        return session.query(models.Instance).\
                       options(joinedload_all('fixed_ip.floating_ips')).\
                       options(joinedload('security_groups')).\
                       options(joinedload_all('fixed_ip.network')).\
                       filter_by(reservation_id=reservation_id).\
                       filter_by(deleted=can_read_deleted(context)).\
                       all()
    elif is_user_context(context):
        return session.query(models.Instance).\
                       options(joinedload_all('fixed_ip.floating_ips')).\
                       options(joinedload('security_groups')).\
                       options(joinedload_all('fixed_ip.network')).\
                       filter_by(project_id=context.project_id).\
                       filter_by(reservation_id=reservation_id).\
                       filter_by(deleted=False).\
                       all()


@require_admin_context
def instance_get_project_vpn(context, project_id):
    session = get_session()
    return session.query(models.Instance).\
                   options(joinedload_all('fixed_ip.floating_ips')).\
                   options(joinedload('security_groups')).\
                   filter_by(project_id=project_id).\
                   filter_by(image_id=FLAGS.vpn_image_id).\
                   filter_by(deleted=can_read_deleted(context)).\
                   first()


@require_context
def instance_get_fixed_address(context, instance_id):
    session = get_session()
    with session.begin():
        instance_ref = instance_get(context, instance_id, session=session)
        if not instance_ref.fixed_ip:
            return None
        return instance_ref.fixed_ip['address']


@require_context
def instance_get_fixed_address_v6(context, instance_id):
    session = get_session()
    with session.begin():
        instance_ref = instance_get(context, instance_id, session=session)
        network_ref = network_get_by_instance(context, instance_id)
        prefix = network_ref.cidr_v6
        mac = instance_ref.mac_address
        return utils.to_global_ipv6(prefix, mac)


@require_context
def instance_get_floating_address(context, instance_id):
    session = get_session()
    with session.begin():
        instance_ref = instance_get(context, instance_id, session=session)
        if not instance_ref.fixed_ip:
            return None
        if not instance_ref.fixed_ip.floating_ips:
            return None
        # NOTE(vish): this just returns the first floating ip
        return instance_ref.fixed_ip.floating_ips[0]['address']


@require_admin_context
def instance_is_vpn(context, instance_id):
    # TODO(vish): Move this into image code somewhere
    instance_ref = instance_get(context, instance_id)
    return instance_ref['image_id'] == FLAGS.vpn_image_id


@require_admin_context
def instance_set_state(context, instance_id, state, description=None):
    # TODO(devcamcar): Move this out of models and into driver
    from nova.compute import power_state
    if not description:
        description = power_state.name(state)
    db.instance_update(context,
                       instance_id,
                       {'state': state,
                        'state_description': description})


@require_context
def instance_update(context, instance_id, values):
    session = get_session()
    with session.begin():
        instance_ref = instance_get(context, instance_id, session=session)
        instance_ref.update(values)
        instance_ref.save(session=session)
        return instance_ref


def instance_add_security_group(context, instance_id, security_group_id):
    """Associate the given security group with the given instance"""
    session = get_session()
    with session.begin():
        instance_ref = instance_get(context, instance_id, session=session)
        security_group_ref = security_group_get(context,
                                                security_group_id,
                                                session=session)
        instance_ref.security_groups += [security_group_ref]
        instance_ref.save(session=session)


@require_context
def instance_get_vcpu_sum_by_host_and_project(context, hostname, proj_id):
    session = get_session()
    result = session.query(models.Instance).\
                      filter_by(host=hostname).\
                      filter_by(project_id=proj_id).\
                      filter_by(deleted=False).\
                      value(func.sum(models.Instance.vcpus))
    if not result:
        return 0
    return result


@require_context
def instance_get_memory_sum_by_host_and_project(context, hostname, proj_id):
    session = get_session()
    result = session.query(models.Instance).\
                      filter_by(host=hostname).\
                      filter_by(project_id=proj_id).\
                      filter_by(deleted=False).\
                      value(func.sum(models.Instance.memory_mb))
    if not result:
        return 0
    return result


@require_context
def instance_get_disk_sum_by_host_and_project(context, hostname, proj_id):
    session = get_session()
    result = session.query(models.Instance).\
                      filter_by(host=hostname).\
                      filter_by(project_id=proj_id).\
                      filter_by(deleted=False).\
                      value(func.sum(models.Instance.local_gb))
    if not result:
        return 0
    return result


@require_context
def instance_action_create(context, values):
    """Create an instance action from the values dictionary."""
    action_ref = models.InstanceActions()
    action_ref.update(values)

    session = get_session()
    with session.begin():
        action_ref.save(session=session)
    return action_ref


@require_admin_context
def instance_get_actions(context, instance_id):
    """Return the actions associated to the given instance id"""
    session = get_session()
    return session.query(models.InstanceActions).\
        filter_by(instance_id=instance_id).\
        all()


###################


@require_context
def key_pair_create(context, values):
    key_pair_ref = models.KeyPair()
    key_pair_ref.update(values)
    key_pair_ref.save()
    return key_pair_ref


@require_context
def key_pair_destroy(context, user_id, name):
    authorize_user_context(context, user_id)
    session = get_session()
    with session.begin():
        key_pair_ref = key_pair_get(context, user_id, name, session=session)
        key_pair_ref.delete(session=session)


@require_context
def key_pair_destroy_all_by_user(context, user_id):
    authorize_user_context(context, user_id)
    session = get_session()
    with session.begin():
        session.query(models.KeyPair).\
                filter_by(user_id=user_id).\
                update({'deleted': 1,
                        'deleted_at': datetime.datetime.utcnow(),
                        'updated_at': literal_column('updated_at')})


@require_context
def key_pair_get(context, user_id, name, session=None):
    authorize_user_context(context, user_id)

    if not session:
        session = get_session()

    result = session.query(models.KeyPair).\
                     filter_by(user_id=user_id).\
                     filter_by(name=name).\
                     filter_by(deleted=can_read_deleted(context)).\
                     first()
    if not result:
        raise exception.NotFound(_('no keypair for user %(user_id)s,'
                ' name %(name)s') % locals())
    return result


@require_context
def key_pair_get_all_by_user(context, user_id):
    authorize_user_context(context, user_id)
    session = get_session()
    return session.query(models.KeyPair).\
                   filter_by(user_id=user_id).\
                   filter_by(deleted=False).\
                   all()


###################


@require_admin_context
def network_associate(context, project_id):
    session = get_session()
    with session.begin():
        network_ref = session.query(models.Network).\
                               filter_by(deleted=False).\
                               filter_by(project_id=None).\
                               with_lockmode('update').\
                               first()
        # NOTE(vish): if with_lockmode isn't supported, as in sqlite,
        #             then this has concurrency issues
        if not network_ref:
            raise db.NoMoreNetworks()
        network_ref['project_id'] = project_id
        session.add(network_ref)
    return network_ref


@require_admin_context
def network_count(context):
    session = get_session()
    return session.query(models.Network).\
                   filter_by(deleted=can_read_deleted(context)).\
                   count()


@require_admin_context
def network_count_allocated_ips(context, network_id):
    session = get_session()
    return session.query(models.FixedIp).\
                   filter_by(network_id=network_id).\
                   filter_by(allocated=True).\
                   filter_by(deleted=False).\
                   count()


@require_admin_context
def network_count_available_ips(context, network_id):
    session = get_session()
    return session.query(models.FixedIp).\
                   filter_by(network_id=network_id).\
                   filter_by(allocated=False).\
                   filter_by(reserved=False).\
                   filter_by(deleted=False).\
                   count()


@require_admin_context
def network_count_reserved_ips(context, network_id):
    session = get_session()
    return session.query(models.FixedIp).\
                   filter_by(network_id=network_id).\
                   filter_by(reserved=True).\
                   filter_by(deleted=False).\
                   count()


@require_admin_context
def network_create_safe(context, values):
    network_ref = models.Network()
    network_ref.update(values)
    try:
        network_ref.save()
        return network_ref
    except IntegrityError:
        return None


@require_admin_context
def network_delete_safe(context, network_id):
    session = get_session()
    with session.begin():
        network_ref = network_get(context, network_id=network_id, \
                                  session=session)
        session.delete(network_ref)


@require_admin_context
def network_disassociate(context, network_id):
    network_update(context, network_id, {'project_id': None,
                                         'host': None})


@require_admin_context
def network_disassociate_all(context):
    session = get_session()
    session.query(models.Network).\
            update({'project_id': None,
                    'updated_at': literal_column('updated_at')})


@require_context
def network_get(context, network_id, session=None):
    if not session:
        session = get_session()
    result = None

    if is_admin_context(context):
        result = session.query(models.Network).\
                         filter_by(id=network_id).\
                         filter_by(deleted=can_read_deleted(context)).\
                         first()
    elif is_user_context(context):
        result = session.query(models.Network).\
                         filter_by(project_id=context.project_id).\
                         filter_by(id=network_id).\
                         filter_by(deleted=False).\
                         first()
    if not result:
        raise exception.NotFound(_('No network for id %s') % network_id)

    return result


@require_admin_context
def network_get_all(context):
    session = get_session()
    result = session.query(models.Network)
    if not result:
        raise exception.NotFound(_('No networks defined'))
    return result


# NOTE(vish): pylint complains because of the long method name, but
#             it fits with the names of the rest of the methods
# pylint: disable=C0103


@require_admin_context
def network_get_associated_fixed_ips(context, network_id):
    session = get_session()
    return session.query(models.FixedIp).\
                   options(joinedload_all('instance')).\
                   filter_by(network_id=network_id).\
                   filter(models.FixedIp.instance_id != None).\
                   filter_by(deleted=False).\
                   all()


@require_admin_context
def network_get_by_bridge(context, bridge):
    session = get_session()
    result = session.query(models.Network).\
                 filter_by(bridge=bridge).\
                 filter_by(deleted=False).\
                 first()

    if not result:
        raise exception.NotFound(_('No network for bridge %s') % bridge)
    return result


@require_admin_context
def network_get_by_cidr(context, cidr):
    session = get_session()
    result = session.query(models.Network).\
                filter_by(cidr=cidr).first()

    if not result:
        raise exception.NotFound(_('Network with cidr %s does not exist') %
                                  cidr)
    return result


@require_admin_context
def network_get_by_instance(_context, instance_id):
    session = get_session()
    rv = session.query(models.Network).\
                 filter_by(deleted=False).\
                 join(models.Network.fixed_ips).\
                 filter_by(instance_id=instance_id).\
                 filter_by(deleted=False).\
                 first()
    if not rv:
        raise exception.NotFound(_('No network for instance %s') % instance_id)
    return rv


@require_admin_context
def network_get_all_by_instance(_context, instance_id):
    session = get_session()
    rv = session.query(models.Network).\
                 filter_by(deleted=False).\
                 join(models.Network.fixed_ips).\
                 filter_by(instance_id=instance_id).\
                 filter_by(deleted=False)
    if not rv:
        raise exception.NotFound(_('No network for instance %s') % instance_id)
    return rv


@require_admin_context
def network_set_host(context, network_id, host_id):
    session = get_session()
    with session.begin():
        network_ref = session.query(models.Network).\
                              filter_by(id=network_id).\
                              filter_by(deleted=False).\
                              with_lockmode('update').\
                              first()
        if not network_ref:
            raise exception.NotFound(_('No network for id %s') % network_id)

        # NOTE(vish): if with_lockmode isn't supported, as in sqlite,
        #             then this has concurrency issues
        if not network_ref['host']:
            network_ref['host'] = host_id
            session.add(network_ref)

    return network_ref['host']


@require_context
def network_update(context, network_id, values):
    session = get_session()
    with session.begin():
        network_ref = network_get(context, network_id, session=session)
        network_ref.update(values)
        network_ref.save(session=session)


###################


@require_context
def project_get_network(context, project_id, associate=True):
    session = get_session()
    result = session.query(models.Network).\
                     filter_by(project_id=project_id).\
                     filter_by(deleted=False).\
                     first()
    if not result:
        if not associate:
            return None
        try:
            return network_associate(context, project_id)
        except IntegrityError:
            # NOTE(vish): We hit this if there is a race and two
            #             processes are attempting to allocate the
            #             network at the same time
            result = session.query(models.Network).\
                             filter_by(project_id=project_id).\
                             filter_by(deleted=False).\
                             first()
    return result


@require_context
def project_get_network_v6(context, project_id):
    return project_get_network(context, project_id)


###################


def queue_get_for(_context, topic, physical_node_id):
    # FIXME(ja): this should be servername?
    return "%s.%s" % (topic, physical_node_id)


###################


@require_admin_context
def export_device_count(context):
    session = get_session()
    return session.query(models.ExportDevice).\
                   filter_by(deleted=can_read_deleted(context)).\
                   count()


@require_admin_context
def export_device_create_safe(context, values):
    export_device_ref = models.ExportDevice()
    export_device_ref.update(values)
    try:
        export_device_ref.save()
        return export_device_ref
    except IntegrityError:
        return None


###################


@require_admin_context
def iscsi_target_count_by_host(context, host):
    session = get_session()
    return session.query(models.IscsiTarget).\
                   filter_by(deleted=can_read_deleted(context)).\
                   filter_by(host=host).\
                   count()


@require_admin_context
def iscsi_target_create_safe(context, values):
    iscsi_target_ref = models.IscsiTarget()
    for (key, value) in values.iteritems():
        iscsi_target_ref[key] = value
    try:
        iscsi_target_ref.save()
        return iscsi_target_ref
    except IntegrityError:
        return None


###################


@require_admin_context
def auth_token_destroy(context, token_id):
    session = get_session()
    with session.begin():
        token_ref = auth_token_get(context, token_id, session=session)
        token_ref.delete(session=session)


@require_admin_context
def auth_token_get(context, token_hash, session=None):
    if session is None:
        session = get_session()
    tk = session.query(models.AuthToken).\
                  filter_by(token_hash=token_hash).\
                  filter_by(deleted=can_read_deleted(context)).\
                  first()
    if not tk:
        raise exception.NotFound(_('Token %s does not exist') % token_hash)
    return tk


@require_admin_context
def auth_token_update(context, token_hash, values):
    session = get_session()
    with session.begin():
        token_ref = auth_token_get(context, token_hash, session=session)
        token_ref.update(values)
        token_ref.save(session=session)


@require_admin_context
def auth_token_create(_context, token):
    tk = models.AuthToken()
    tk.update(token)
    tk.save()
    return tk


###################


@require_admin_context
def quota_get(context, project_id, session=None):
    if not session:
        session = get_session()

    result = session.query(models.Quota).\
                     filter_by(project_id=project_id).\
                     filter_by(deleted=can_read_deleted(context)).\
                     first()
    if not result:
        raise exception.NotFound(_('No quota for project_id %s') % project_id)

    return result


@require_admin_context
def quota_create(context, values):
    quota_ref = models.Quota()
    quota_ref.update(values)
    quota_ref.save()
    return quota_ref


@require_admin_context
def quota_update(context, project_id, values):
    session = get_session()
    with session.begin():
        quota_ref = quota_get(context, project_id, session=session)
        quota_ref.update(values)
        quota_ref.save(session=session)


@require_admin_context
def quota_destroy(context, project_id):
    session = get_session()
    with session.begin():
        quota_ref = quota_get(context, project_id, session=session)
        quota_ref.delete(session=session)


###################


@require_admin_context
def volume_allocate_shelf_and_blade(context, volume_id):
    session = get_session()
    with session.begin():
        export_device = session.query(models.ExportDevice).\
                                filter_by(volume=None).\
                                filter_by(deleted=False).\
                                with_lockmode('update').\
                                first()
        # NOTE(vish): if with_lockmode isn't supported, as in sqlite,
        #             then this has concurrency issues
        if not export_device:
            raise db.NoMoreBlades()
        export_device.volume_id = volume_id
        session.add(export_device)
    return (export_device.shelf_id, export_device.blade_id)


@require_admin_context
def volume_allocate_iscsi_target(context, volume_id, host):
    session = get_session()
    with session.begin():
        iscsi_target_ref = session.query(models.IscsiTarget).\
                                filter_by(volume=None).\
                                filter_by(host=host).\
                                filter_by(deleted=False).\
                                with_lockmode('update').\
                                first()
        # NOTE(vish): if with_lockmode isn't supported, as in sqlite,
        #             then this has concurrency issues
        if not iscsi_target_ref:
            raise db.NoMoreTargets()
        iscsi_target_ref.volume_id = volume_id
        session.add(iscsi_target_ref)
    return iscsi_target_ref.target_num


@require_admin_context
def volume_attached(context, volume_id, instance_id, mountpoint):
    session = get_session()
    with session.begin():
        volume_ref = volume_get(context, volume_id, session=session)
        volume_ref['status'] = 'in-use'
        volume_ref['mountpoint'] = mountpoint
        volume_ref['attach_status'] = 'attached'
        volume_ref.instance = instance_get(context, instance_id,
                                           session=session)
        volume_ref.save(session=session)


@require_context
def volume_create(context, values):
    volume_ref = models.Volume()
    volume_ref.update(values)

    session = get_session()
    with session.begin():
        volume_ref.save(session=session)
    return volume_ref


@require_admin_context
def volume_data_get_for_project(context, project_id):
    session = get_session()
    result = session.query(func.count(models.Volume.id),
                           func.sum(models.Volume.size)).\
                     filter_by(project_id=project_id).\
                     filter_by(deleted=False).\
                     first()
    # NOTE(vish): convert None to 0
    return (result[0] or 0, result[1] or 0)


@require_admin_context
def volume_destroy(context, volume_id):
    session = get_session()
    with session.begin():
        session.query(models.Volume).\
                filter_by(id=volume_id).\
                update({'deleted': 1,
                        'deleted_at': datetime.datetime.utcnow(),
                        'updated_at': literal_column('updated_at')})
        session.query(models.ExportDevice).\
                filter_by(volume_id=volume_id).\
                update({'volume_id': None})
        session.query(models.IscsiTarget).\
                filter_by(volume_id=volume_id).\
                update({'volume_id': None})


@require_admin_context
def volume_detached(context, volume_id):
    session = get_session()
    with session.begin():
        volume_ref = volume_get(context, volume_id, session=session)
        volume_ref['status'] = 'available'
        volume_ref['mountpoint'] = None
        volume_ref['attach_status'] = 'detached'
        volume_ref.instance = None
        volume_ref.save(session=session)


@require_context
def volume_get(context, volume_id, session=None):
    if not session:
        session = get_session()
    result = None

    if is_admin_context(context):
        result = session.query(models.Volume).\
                         options(joinedload('instance')).\
                         filter_by(id=volume_id).\
                         filter_by(deleted=can_read_deleted(context)).\
                         first()
    elif is_user_context(context):
        result = session.query(models.Volume).\
                         options(joinedload('instance')).\
                         filter_by(project_id=context.project_id).\
                         filter_by(id=volume_id).\
                         filter_by(deleted=False).\
                         first()
    if not result:
        raise exception.VolumeNotFound(_('Volume %s not found') % volume_id,
                                       volume_id)

    return result


@require_admin_context
def volume_get_all(context):
    session = get_session()
    return session.query(models.Volume).\
                   options(joinedload('instance')).\
                   filter_by(deleted=can_read_deleted(context)).\
                   all()


@require_admin_context
def volume_get_all_by_host(context, host):
    session = get_session()
    return session.query(models.Volume).\
                   options(joinedload('instance')).\
                   filter_by(host=host).\
                   filter_by(deleted=can_read_deleted(context)).\
                   all()


@require_admin_context
def volume_get_all_by_instance(context, instance_id):
    session = get_session()
    result = session.query(models.Volume).\
                     filter_by(instance_id=instance_id).\
                     filter_by(deleted=False).\
                     all()
    if not result:
        raise exception.NotFound(_('No volume for instance %s') % instance_id)
    return result


@require_context
def volume_get_all_by_project(context, project_id):
    authorize_project_context(context, project_id)

    session = get_session()
    return session.query(models.Volume).\
                   options(joinedload('instance')).\
                   filter_by(project_id=project_id).\
                   filter_by(deleted=can_read_deleted(context)).\
                   all()


@require_admin_context
def volume_get_instance(context, volume_id):
    session = get_session()
    result = session.query(models.Volume).\
                     filter_by(id=volume_id).\
                     filter_by(deleted=can_read_deleted(context)).\
                     options(joinedload('instance')).\
                     first()
    if not result:
        raise exception.VolumeNotFound(_('Volume %s not found') % volume_id,
                                       volume_id)

    return result.instance


@require_admin_context
def volume_get_shelf_and_blade(context, volume_id):
    session = get_session()
    result = session.query(models.ExportDevice).\
                     filter_by(volume_id=volume_id).\
                     first()
    if not result:
        raise exception.NotFound(_('No export device found for volume %s') %
                                 volume_id)

    return (result.shelf_id, result.blade_id)


@require_admin_context
def volume_get_iscsi_target_num(context, volume_id):
    session = get_session()
    result = session.query(models.IscsiTarget).\
                     filter_by(volume_id=volume_id).\
                     first()
    if not result:
        raise exception.NotFound(_('No target id found for volume %s') %
                                 volume_id)

    return result.target_num


@require_context
def volume_update(context, volume_id, values):
    session = get_session()
    with session.begin():
        volume_ref = volume_get(context, volume_id, session=session)
        volume_ref.update(values)
        volume_ref.save(session=session)


###################


@require_context
def security_group_get_all(context):
    session = get_session()
    return session.query(models.SecurityGroup).\
                   filter_by(deleted=can_read_deleted(context)).\
                   options(joinedload_all('rules')).\
                   all()


@require_context
def security_group_get(context, security_group_id, session=None):
    if not session:
        session = get_session()
    if is_admin_context(context):
        result = session.query(models.SecurityGroup).\
                         filter_by(deleted=can_read_deleted(context),).\
                         filter_by(id=security_group_id).\
                         options(joinedload_all('rules')).\
                         first()
    else:
        result = session.query(models.SecurityGroup).\
                         filter_by(deleted=False).\
                         filter_by(id=security_group_id).\
                         filter_by(project_id=context.project_id).\
                         options(joinedload_all('rules')).\
                         first()
    if not result:
        raise exception.NotFound(_("No security group with id %s") %
                                 security_group_id)
    return result


@require_context
def security_group_get_by_name(context, project_id, group_name):
    session = get_session()
    result = session.query(models.SecurityGroup).\
                        filter_by(project_id=project_id).\
                        filter_by(name=group_name).\
                        filter_by(deleted=False).\
                        options(joinedload_all('rules')).\
                        options(joinedload_all('instances')).\
                        first()
    if not result:
        raise exception.NotFound(
            _('No security group named %(group_name)s'
            ' for project: %(project_id)s') % locals())
    return result


@require_context
def security_group_get_by_project(context, project_id):
    session = get_session()
    return session.query(models.SecurityGroup).\
                   filter_by(project_id=project_id).\
                   filter_by(deleted=False).\
                   options(joinedload_all('rules')).\
                   all()


@require_context
def security_group_get_by_instance(context, instance_id):
    session = get_session()
    return session.query(models.SecurityGroup).\
                   filter_by(deleted=False).\
                   options(joinedload_all('rules')).\
                   join(models.SecurityGroup.instances).\
                   filter_by(id=instance_id).\
                   filter_by(deleted=False).\
                   all()


@require_context
def security_group_exists(context, project_id, group_name):
    try:
        group = security_group_get_by_name(context, project_id, group_name)
        return group != None
    except exception.NotFound:
        return False


@require_context
def security_group_create(context, values):
    security_group_ref = models.SecurityGroup()
    # FIXME(devcamcar): Unless I do this, rules fails with lazy load exception
    # once save() is called.  This will get cleaned up in next orm pass.
    security_group_ref.rules
    security_group_ref.update(values)
    security_group_ref.save()
    return security_group_ref


@require_context
def security_group_destroy(context, security_group_id):
    session = get_session()
    with session.begin():
        session.query(models.SecurityGroup).\
                filter_by(id=security_group_id).\
                update({'deleted': 1,
                        'deleted_at': datetime.datetime.utcnow(),
                        'updated_at': literal_column('updated_at')})
        session.query(models.SecurityGroupInstanceAssociation).\
                filter_by(security_group_id=security_group_id).\
                update({'deleted': 1,
                        'deleted_at': datetime.datetime.utcnow(),
                        'updated_at': literal_column('updated_at')})
        session.query(models.SecurityGroupIngressRule).\
                filter_by(group_id=security_group_id).\
                update({'deleted': 1,
                        'deleted_at': datetime.datetime.utcnow(),
                        'updated_at': literal_column('updated_at')})


@require_context
def security_group_destroy_all(context, session=None):
    if not session:
        session = get_session()
    with session.begin():
        session.query(models.SecurityGroup).\
                update({'deleted': 1,
                        'deleted_at': datetime.datetime.utcnow(),
                        'updated_at': literal_column('updated_at')})
        session.query(models.SecurityGroupIngressRule).\
                update({'deleted': 1,
                        'deleted_at': datetime.datetime.utcnow(),
                        'updated_at': literal_column('updated_at')})


###################


@require_context
def security_group_rule_get(context, security_group_rule_id, session=None):
    if not session:
        session = get_session()
    if is_admin_context(context):
        result = session.query(models.SecurityGroupIngressRule).\
                         filter_by(deleted=can_read_deleted(context)).\
                         filter_by(id=security_group_rule_id).\
                         first()
    else:
        # TODO(vish): Join to group and check for project_id
        result = session.query(models.SecurityGroupIngressRule).\
                         filter_by(deleted=False).\
                         filter_by(id=security_group_rule_id).\
                         first()
    if not result:
        raise exception.NotFound(_("No secuity group rule with id %s") %
                                 security_group_rule_id)
    return result


@require_context
def security_group_rule_get_by_security_group(context, security_group_id,
                                              session=None):
    if not session:
        session = get_session()
    if is_admin_context(context):
        result = session.query(models.SecurityGroupIngressRule).\
                         filter_by(deleted=can_read_deleted(context)).\
                         filter_by(parent_group_id=security_group_id).\
                         all()
    else:
        # TODO(vish): Join to group and check for project_id
        result = session.query(models.SecurityGroupIngressRule).\
                         filter_by(deleted=False).\
                         filter_by(parent_group_id=security_group_id).\
                         all()
    return result


@require_context
def security_group_rule_get_by_security_group_grantee(context,
                                                      security_group_id,
                                                      session=None):
    if not session:
        session = get_session()
    if is_admin_context(context):
        result = session.query(models.SecurityGroupIngressRule).\
                         filter_by(deleted=can_read_deleted(context)).\
                         filter_by(group_id=security_group_id).\
                         all()
    else:
        result = session.query(models.SecurityGroupIngressRule).\
                         filter_by(deleted=False).\
                         filter_by(group_id=security_group_id).\
                         all()
    return result


@require_context
def security_group_rule_create(context, values):
    security_group_rule_ref = models.SecurityGroupIngressRule()
    security_group_rule_ref.update(values)
    security_group_rule_ref.save()
    return security_group_rule_ref


@require_context
def security_group_rule_destroy(context, security_group_rule_id):
    session = get_session()
    with session.begin():
        security_group_rule = security_group_rule_get(context,
                                                      security_group_rule_id,
                                                      session=session)
        security_group_rule.delete(session=session)


###################

@require_admin_context
def user_get(context, id, session=None):
    if not session:
        session = get_session()

    result = session.query(models.User).\
                     filter_by(id=id).\
                     filter_by(deleted=can_read_deleted(context)).\
                     first()

    if not result:
        raise exception.NotFound(_('No user for id %s') % id)

    return result


@require_admin_context
def user_get_by_access_key(context, access_key, session=None):
    if not session:
        session = get_session()

    result = session.query(models.User).\
                   filter_by(access_key=access_key).\
                   filter_by(deleted=can_read_deleted(context)).\
                   first()

    if not result:
        raise exception.NotFound(_('No user for access key %s') % access_key)

    return result


@require_admin_context
def user_create(_context, values):
    user_ref = models.User()
    user_ref.update(values)
    user_ref.save()
    return user_ref


@require_admin_context
def user_delete(context, id):
    session = get_session()
    with session.begin():
        session.query(models.UserProjectAssociation).\
                filter_by(user_id=id).\
                delete()
        session.query(models.UserRoleAssociation).\
                filter_by(user_id=id).\
                delete()
        session.query(models.UserProjectRoleAssociation).\
                filter_by(user_id=id).\
                delete()
        user_ref = user_get(context, id, session=session)
        session.delete(user_ref)


def user_get_all(context):
    session = get_session()
    return session.query(models.User).\
                   filter_by(deleted=can_read_deleted(context)).\
                   all()


def project_create(_context, values):
    project_ref = models.Project()
    project_ref.update(values)
    project_ref.save()
    return project_ref


def project_add_member(context, project_id, user_id):
    session = get_session()
    with session.begin():
        project_ref = project_get(context, project_id, session=session)
        user_ref = user_get(context, user_id, session=session)

        project_ref.members += [user_ref]
        project_ref.save(session=session)


def project_get(context, id, session=None):
    if not session:
        session = get_session()

    result = session.query(models.Project).\
                     filter_by(deleted=False).\
                     filter_by(id=id).\
                     options(joinedload_all('members')).\
                     first()

    if not result:
        raise exception.NotFound(_("No project with id %s") % id)

    return result


def project_get_all(context):
    session = get_session()
    return session.query(models.Project).\
                   filter_by(deleted=can_read_deleted(context)).\
                   options(joinedload_all('members')).\
                   all()


def project_get_by_user(context, user_id):
    session = get_session()
    user = session.query(models.User).\
                   filter_by(deleted=can_read_deleted(context)).\
                   filter_by(id=user_id).\
                   options(joinedload_all('projects')).\
                   first()
    if not user:
        raise exception.NotFound(_('Invalid user_id %s') % user_id)
    return user.projects


def project_remove_member(context, project_id, user_id):
    session = get_session()
    project = project_get(context, project_id, session=session)
    user = user_get(context, user_id, session=session)

    if user in project.members:
        project.members.remove(user)
        project.save(session=session)


def user_update(context, user_id, values):
    session = get_session()
    with session.begin():
        user_ref = user_get(context, user_id, session=session)
        user_ref.update(values)
        user_ref.save(session=session)


def project_update(context, project_id, values):
    session = get_session()
    with session.begin():
        project_ref = project_get(context, project_id, session=session)
        project_ref.update(values)
        project_ref.save(session=session)


def project_delete(context, id):
    session = get_session()
    with session.begin():
        session.query(models.UserProjectAssociation).\
                filter_by(project_id=id).\
                delete()
        session.query(models.UserProjectRoleAssociation).\
                filter_by(project_id=id).\
                delete()
        project_ref = project_get(context, id, session=session)
        session.delete(project_ref)


def user_get_roles(context, user_id):
    session = get_session()
    with session.begin():
        user_ref = user_get(context, user_id, session=session)
        return [role.role for role in user_ref['roles']]


def user_get_roles_for_project(context, user_id, project_id):
    session = get_session()
    with session.begin():
        res = session.query(models.UserProjectRoleAssociation).\
                   filter_by(user_id=user_id).\
                   filter_by(project_id=project_id).\
                   all()
        return [association.role for association in res]


def user_remove_project_role(context, user_id, project_id, role):
    session = get_session()
    with session.begin():
        session.query(models.UserProjectRoleAssociation).\
                filter_by(user_id=user_id).\
                filter_by(project_id=project_id).\
                filter_by(role=role).\
                delete()


def user_remove_role(context, user_id, role):
    session = get_session()
    with session.begin():
        res = session.query(models.UserRoleAssociation).\
                    filter_by(user_id=user_id).\
                    filter_by(role=role).\
                    all()
        for role in res:
            session.delete(role)


def user_add_role(context, user_id, role):
    session = get_session()
    with session.begin():
        user_ref = user_get(context, user_id, session=session)
        models.UserRoleAssociation(user=user_ref, role=role).\
               save(session=session)


def user_add_project_role(context, user_id, project_id, role):
    session = get_session()
    with session.begin():
        user_ref = user_get(context, user_id, session=session)
        project_ref = project_get(context, project_id, session=session)
        models.UserProjectRoleAssociation(user_id=user_ref['id'],
                                          project_id=project_ref['id'],
                                          role=role).save(session=session)


###################


@require_admin_context
def host_get_networks(context, host):
    session = get_session()
    with session.begin():
        return session.query(models.Network).\
                       filter_by(deleted=False).\
                       filter_by(host=host).\
                       all()


###################


@require_admin_context
def migration_create(context, values):
    migration = models.Migration()
    migration.update(values)
    migration.save()
    return migration


@require_admin_context
def migration_update(context, id, values):
    session = get_session()
    with session.begin():
        migration = migration_get(context, id, session=session)
        migration.update(values)
        migration.save(session=session)
        return migration


@require_admin_context
def migration_get(context, id, session=None):
    if not session:
        session = get_session()
    result = session.query(models.Migration).\
                     filter_by(id=id).first()
    if not result:
        raise exception.NotFound(_("No migration found with id %s")
                % id)
    return result


@require_admin_context
def migration_get_by_instance_and_status(context, instance_id, status):
    session = get_session()
    result = session.query(models.Migration).\
                     filter_by(instance_id=instance_id).\
                     filter_by(status=status).first()
    if not result:
<<<<<<< HEAD
        raise exception.NotFound(_("No migration found with instance id %s")
                % instance_id)
=======
        raise exception.NotFound(_("No migration found for instance "
                "%(instance_id)s with status %(status)s") % locals())
>>>>>>> b45f4c2f
    return result


##################


def console_pool_create(context, values):
    pool = models.ConsolePool()
    pool.update(values)
    pool.save()
    return pool


def console_pool_get(context, pool_id):
    session = get_session()
    result = session.query(models.ConsolePool).\
                     filter_by(deleted=False).\
                     filter_by(id=pool_id).\
                     first()
    if not result:
        raise exception.NotFound(_("No console pool with id %(pool_id)s")
                % locals())

    return result


def console_pool_get_by_host_type(context, compute_host, host,
                                  console_type):
    session = get_session()
    result = session.query(models.ConsolePool).\
                   filter_by(host=host).\
                   filter_by(console_type=console_type).\
                   filter_by(compute_host=compute_host).\
                   filter_by(deleted=False).\
                   options(joinedload('consoles')).\
                   first()
    if not result:
        raise exception.NotFound(_('No console pool of type %(console_type)s '
                                   'for compute host %(compute_host)s '
                                   'on proxy host %(host)s') % locals())
    return result


def console_pool_get_all_by_host_type(context, host, console_type):
    session = get_session()
    return session.query(models.ConsolePool).\
                   filter_by(host=host).\
                   filter_by(console_type=console_type).\
                   filter_by(deleted=False).\
                   options(joinedload('consoles')).\
                   all()


def console_create(context, values):
    console = models.Console()
    console.update(values)
    console.save()
    return console


def console_delete(context, console_id):
    session = get_session()
    with session.begin():
        # consoles are meant to be transient. (mdragon)
        session.query(models.Console).\
                filter_by(id=console_id).\
                delete()


def console_get_by_pool_instance(context, pool_id, instance_id):
    session = get_session()
    result = session.query(models.Console).\
                   filter_by(pool_id=pool_id).\
                   filter_by(instance_id=instance_id).\
                   options(joinedload('pool')).\
                   first()
    if not result:
        raise exception.NotFound(_('No console for instance %(instance_id)s '
                                 'in pool %(pool_id)s') % locals())
    return result


def console_get_all_by_instance(context, instance_id):
    session = get_session()
    results = session.query(models.Console).\
                   filter_by(instance_id=instance_id).\
                   options(joinedload('pool')).\
                   all()
    return results


def console_get(context, console_id, instance_id=None):
    session = get_session()
    query = session.query(models.Console).\
                    filter_by(id=console_id)
    if instance_id:
        query = query.filter_by(instance_id=instance_id)
    result = query.options(joinedload('pool')).first()
    if not result:
        idesc = (_("on instance %s") % instance_id) if instance_id else ""
        raise exception.NotFound(_("No console with id %(console_id)s"
                                   " %(idesc)s") % locals())
    return result


    ##################


@require_admin_context
def instance_type_create(_context, values):
    try:
        instance_type_ref = models.InstanceTypes()
        instance_type_ref.update(values)
        instance_type_ref.save()
    except Exception, e:
        raise exception.DBError(e)
    return instance_type_ref


@require_context
def instance_type_get_all(context, inactive=False):
    """
    Returns a dict describing all instance_types with name as key.
    """
    session = get_session()
    if inactive:
        inst_types = session.query(models.InstanceTypes).\
                        order_by("name").\
                        all()
    else:
        inst_types = session.query(models.InstanceTypes).\
                        filter_by(deleted=False).\
                        order_by("name").\
                        all()
    if inst_types:
        inst_dict = {}
        for i in inst_types:
            inst_dict[i['name']] = dict(i)
        return inst_dict
    else:
        raise exception.NotFound


@require_context
def instance_type_get_by_name(context, name):
    """Returns a dict describing specific instance_type"""
    session = get_session()
    inst_type = session.query(models.InstanceTypes).\
                    filter_by(name=name).\
                    first()
    if not inst_type:
        raise exception.NotFound(_("No instance type with name %s") % name)
    else:
        return dict(inst_type)


@require_context
def instance_type_get_by_flavor_id(context, id):
    """Returns a dict describing specific flavor_id"""
    session = get_session()
    inst_type = session.query(models.InstanceTypes).\
                                    filter_by(flavorid=int(id)).\
                                    first()
    if not inst_type:
        raise exception.NotFound(_("No flavor with name %s") % id)
    else:
        return dict(inst_type)


@require_admin_context
def instance_type_destroy(context, name):
    """ Marks specific instance_type as deleted"""
    session = get_session()
    instance_type_ref = session.query(models.InstanceTypes).\
                                      filter_by(name=name)
    records = instance_type_ref.update(dict(deleted=True))
    if records == 0:
        raise exception.NotFound
    else:
        return instance_type_ref


@require_admin_context
def instance_type_purge(context, name):
    """ Removes specific instance_type from DB
        Usually instance_type_destroy should be used
    """
    session = get_session()
    instance_type_ref = session.query(models.InstanceTypes).\
                                      filter_by(name=name)
    records = instance_type_ref.delete()
    if records == 0:
        raise exception.NotFound
    else:
        return instance_type_ref


####################


@require_admin_context
def zone_create(context, values):
    zone = models.Zone()
    zone.update(values)
    zone.save()
    return zone


@require_admin_context
def zone_update(context, zone_id, values):
    session = get_session()
    zone = session.query(models.Zone).filter_by(id=zone_id).first()
    if not zone:
        raise exception.NotFound(_("No zone with id %(zone_id)s") % locals())
    zone.update(values)
    zone.save()
    return zone


@require_admin_context
def zone_delete(context, zone_id):
    session = get_session()
    with session.begin():
        session.query(models.Zone).\
                filter_by(id=zone_id).\
                delete()


@require_admin_context
def zone_get(context, zone_id):
    session = get_session()
    result = session.query(models.Zone).filter_by(id=zone_id).first()
    if not result:
        raise exception.NotFound(_("No zone with id %(zone_id)s") % locals())
    return result


@require_admin_context
def zone_get_all(context):
    session = get_session()
    return session.query(models.Zone).all()<|MERGE_RESOLUTION|>--- conflicted
+++ resolved
@@ -2220,13 +2220,8 @@
                      filter_by(instance_id=instance_id).\
                      filter_by(status=status).first()
     if not result:
-<<<<<<< HEAD
-        raise exception.NotFound(_("No migration found with instance id %s")
-                % instance_id)
-=======
         raise exception.NotFound(_("No migration found for instance "
                 "%(instance_id)s with status %(status)s") % locals())
->>>>>>> b45f4c2f
     return result
 
 

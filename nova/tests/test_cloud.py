--- conflicted
+++ resolved
@@ -133,8 +133,6 @@
         db.volume_destroy(self.context, vol1['id'])
         db.volume_destroy(self.context, vol2['id'])
 
-<<<<<<< HEAD
-
     def test_describe_availability_zones(self):
         """Makes sure describe_availability_zones works and filters results."""
         service1 = db.service_create(self.context, {'host': 'host1_describe_zones',
@@ -152,11 +150,17 @@
         db.service_destroy(self.context, service1['id'])
         db.service_destroy(self.context, service2['id'])
 
-=======
+        
     def test_describe_instances(self):
         """Makes sure describe_instances works and filters results."""
-        inst1 = db.instance_create(self.context, {'reservation_id': 'a'})
-        inst2 = db.instance_create(self.context, {'reservation_id': 'a'})
+        inst1 = db.instance_create(self.context, {'reservation_id': 'a', 'host': 'host1'})
+        inst2 = db.instance_create(self.context, {'reservation_id': 'a', 'host': 'host2'})
+        compute1 = db.service_create(self.context, {'host': 'host1',
+                                                    'availability_zone': 'zone1',
+                                                    'topic': "compute"})
+        compute2 = db.service_create(self.context, {'host': 'host2',
+                                                    'availability_zone': 'zone2',
+                                                    'topic': "compute"})
         result = self.cloud.describe_instances(self.context)
         result = result['reservationSet'][0]
         self.assertEqual(len(result['instancesSet']), 2)
@@ -167,9 +171,13 @@
         self.assertEqual(len(result['instancesSet']), 1)
         self.assertEqual(result['instancesSet'][0]['instanceId'],
                          instance_id)
+        self.assertEqual(result['instancesSet'][0]\
+                         ['placement']['availabilityZone'], 'zone2')
         db.instance_destroy(self.context, inst1['id'])
         db.instance_destroy(self.context, inst2['id'])
->>>>>>> 1e746ce1
+        db.service_destroy(self.context, compute1['id'])
+        db.service_destroy(self.context, compute2['id'])
+
 
     def test_console_output(self):
         image_id = FLAGS.default_image

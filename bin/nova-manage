--- conflicted
+++ resolved
@@ -710,11 +710,8 @@
 
     def list(self):
         """List all created networks"""
-<<<<<<< HEAD
-        print "%-5s\t%-18s\t%-15s\t%-15s\t%-15s\t%-15s\t%-15s" % (_('id'),
-=======
-        print "%-18s\t%-15s\t%-15s\t%-15s\t%-15s\t%-15s\t%-15s" % (
->>>>>>> 4a52d498
+        print "%-5s\t%-18s\t%-15s\t%-15s\t%-15s\t%-15s\t%-15s\t%-15s" % (
+                                                  _('id'),
                                                   _('network'),
                                                   _('netmask'),
                                                   _('start address'),
@@ -723,12 +720,8 @@
                                                   _('VlanID'),
                                                   'project')
         for network in db.network_get_all(context.get_admin_context()):
-<<<<<<< HEAD
-            print "%-5s\t%-18s\t%-15s\t%-15s\t%-15s\t%-15s\t%-15s" % (
+            print "%-5s\t%-18s\t%-15s\t%-15s\t%-15s\t%-15s\t%-15s\t%-15s" % (
                                         network.id,
-=======
-            print "%-18s\t%-15s\t%-15s\t%-15s\t%-15s\t%-15s\t%-15s" % (
->>>>>>> 4a52d498
                                         network.cidr,
                                         network.netmask,
                                         network.dhcp_start,
